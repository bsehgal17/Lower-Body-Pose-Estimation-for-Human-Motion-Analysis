--- conflicted
+++ resolved
@@ -238,45 +238,10 @@
             # This is a simplified approach - in reality you'd want to load brightness per subject
             print("Note: Creating sample brightness data for demonstration")
 
-<<<<<<< HEAD
-                if not joint_metrics:
-                    continue
-
-                # Create figure for this joint
-                fig, axes = plt.subplots(1, 2, figsize=(15, 6))
-                fig.suptitle(f"{joint_name} Analysis", fontsize=16)
-
-                # Plot 1: PCK scores by threshold
-                thresholds = [data["threshold"]
-                              for data in joint_metrics.values()]
-                means = [
-                    data["summary_stats"]["mean"] for data in joint_metrics.values()
-                ]
-                stds = [data["summary_stats"]["std"]
-                        for data in joint_metrics.values()]
-
-                axes[0].errorbar(thresholds, means, yerr=stds,
-                                 marker="o", capsize=5)
-                axes[0].set_xlabel("PCK Threshold")
-                axes[0].set_ylabel("Mean PCK Score")
-                axes[0].set_title("Mean PCK Score by Threshold")
-                axes[0].grid(True, alpha=0.3)
-
-                # Plot 2: Distribution of scores for each threshold
-                for i, (metric_name, data) in enumerate(joint_metrics.items()):
-                    scores = data["scores"]
-                    axes[1].hist(
-                        scores,
-                        bins=20,
-                        alpha=0.6,
-                        label=f"Threshold {data['threshold']}",
-                    )
-=======
             # Get unique thresholds from analysis results
             thresholds = sorted(
                 set(data["threshold"] for data in analysis_results.values())
             )
->>>>>>> 7e57b774
 
             # Create plots for each threshold
             for threshold in thresholds:
@@ -290,16 +255,8 @@
                     f"Brightness vs PCK Analysis - Threshold {threshold}", fontsize=16
                 )
 
-<<<<<<< HEAD
-                if SAVE_RESULTS:
-                    plot_file = self.output_dir / \
-                        f"{joint_name.lower()}_analysis.png"
-                    plt.savefig(plot_file, dpi=300, bbox_inches="tight")
-                    print(f"   Saved plot: {plot_file}")
-=======
                 if len(JOINTS_TO_ANALYZE) == 1:
                     axes = axes.reshape(-1, 1)
->>>>>>> 7e57b774
 
                 for j, joint_name in enumerate(JOINTS_TO_ANALYZE):
                     # Find the metric for this joint and threshold
@@ -314,18 +271,15 @@
                     # Generate simulated brightness values for demonstration
                     # In practice, you'd extract these from videos using ground truth coordinates
                     np.random.seed(42)  # For reproducible results
-                    brightness_values = np.random.normal(100, 30, len(pck_scores))
+                    brightness_values = np.random.normal(
+                        100, 30, len(pck_scores))
                     brightness_values = np.clip(brightness_values, 0, 255)
 
-<<<<<<< HEAD
-                ax.bar(x_pos + i * width, means, width,
-                       label=f"Threshold {threshold}")
-=======
                     # Add some correlation between brightness and PCK for demonstration
-                    correlation_noise = np.random.normal(0, 0.1, len(pck_scores))
+                    correlation_noise = np.random.normal(
+                        0, 0.1, len(pck_scores))
                     brightness_values += (pck_scores * 50) + correlation_noise
                     brightness_values = np.clip(brightness_values, 0, 255)
->>>>>>> 7e57b774
 
                     # Create score groups similar to per-frame analysis
                     score_groups = self._create_score_groups(
@@ -358,7 +312,8 @@
 
                     ax_scatter.set_xlabel("Brightness (LAB L-channel)")
                     ax_scatter.set_ylabel("PCK Score")
-                    ax_scatter.set_title(f"{joint_name.replace('_', ' ')} - Scatter")
+                    ax_scatter.set_title(
+                        f"{joint_name.replace('_', ' ')} - Scatter")
                     ax_scatter.legend()
                     ax_scatter.grid(True, alpha=0.3)
 
@@ -374,14 +329,16 @@
                     )
 
                     # Calculate correlation coefficient
-                    correlation = np.corrcoef(brightness_values, pck_scores)[0, 1]
+                    correlation = np.corrcoef(
+                        brightness_values, pck_scores)[0, 1]
                     ax_scatter.text(
                         0.05,
                         0.95,
                         f"r = {correlation:.3f}",
                         transform=ax_scatter.transAxes,
                         verticalalignment="top",
-                        bbox=dict(boxstyle="round", facecolor="white", alpha=0.8),
+                        bbox=dict(boxstyle="round",
+                                  facecolor="white", alpha=0.8),
                     )
 
                     # Plot 2: Line plot showing trends
@@ -401,7 +358,8 @@
                         )
                         if np.sum(mask) > 0:
                             bin_centers.append(
-                                (brightness_bins[k] + brightness_bins[k + 1]) / 2
+                                (brightness_bins[k] +
+                                 brightness_bins[k + 1]) / 2
                             )
                             bin_means.append(np.mean(pck_scores[mask]))
                             bin_stds.append(np.std(pck_scores[mask]))
@@ -422,14 +380,16 @@
 
                     ax_line.set_xlabel("Brightness (LAB L-channel)")
                     ax_line.set_ylabel("Mean PCK Score")
-                    ax_line.set_title(f"{joint_name.replace('_', ' ')} - Trend")
+                    ax_line.set_title(
+                        f"{joint_name.replace('_', ' ')} - Trend")
                     ax_line.grid(True, alpha=0.3)
 
                 plt.tight_layout()
 
                 if SAVE_RESULTS:
                     plot_file = (
-                        self.output_dir / f"brightness_pck_threshold_{threshold:g}.png"
+                        self.output_dir /
+                        f"brightness_pck_threshold_{threshold:g}.png"
                     )
                     plt.savefig(plot_file, dpi=300, bbox_inches="tight")
                     print(f"   Saved plot: {plot_file}")
