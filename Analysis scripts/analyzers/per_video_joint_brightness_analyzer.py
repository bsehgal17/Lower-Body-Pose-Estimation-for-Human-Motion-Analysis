--- conflicted
+++ resolved
@@ -72,8 +72,7 @@
         # Save or show the frame
         if output_dir:
             os.makedirs(output_dir, exist_ok=True)
-            out_path = os.path.join(
-                output_dir, f"{video_name}_first_frame_joints.png")
+            out_path = os.path.join(output_dir, f"{video_name}_first_frame_joints.png")
             cv2.imwrite(out_path, frame)
             print(f"   Saved visualization: {out_path}")
         else:
@@ -195,8 +194,7 @@
 
         for group_key, video_data in video_groups:
             # Create proper video name using config format
-            video_name = self.config.create_video_name(
-                group_key, grouping_cols)
+            video_name = self.config.create_video_name(group_key, grouping_cols)
             print(f"\n--- Processing Video: {video_name} ---")
 
             # Analyze all joints for this video
@@ -247,7 +245,9 @@
                     except Exception:
                         camera_index = 0
                 if subject_key and action_key and camera_index is not None:
-                    sync_offset = self.config.sync_data.data["data"][subject_key][action_key][camera_index]
+                    sync_offset = self.config.sync_data.data["data"][subject_key][
+                        action_key
+                    ][camera_index]
                 if sync_offset < 0:
                     sync_offset = 0
             except Exception as e:
@@ -275,7 +275,7 @@
 
         # Select video frames from sync_offset to sync_offset + num_gt_frames
         video_data_synced = video_data.iloc[
-            sync_offset: sync_offset + num_gt_frames
+            sync_offset : sync_offset + num_gt_frames
         ].reset_index(drop=True)
 
         # Load video file and extract brightness
@@ -287,8 +287,7 @@
             return {}
 
         # Extract brightness for all joints (only for synced frames)
-        brightness_data = self._extract_video_brightness(
-            video_path, gt_coordinates)
+        brightness_data = self._extract_video_brightness(video_path, gt_coordinates)
         if not brightness_data:
             print(f"   No brightness data extracted for {video_name}")
             return {}
@@ -409,16 +408,9 @@
                 # Filter data by group_key if provided
                 if group_key is not None and grouping_cols is not None:
                     filter_conditions = []
-<<<<<<< HEAD
                     for col, key in zip(grouping_cols, group_key):
                         if col in gt_data.columns:
                             filter_conditions.append(gt_data[col] == key)
-=======
-                    for i, col in enumerate(grouping_cols):
-                        if i < len(group_key) and col in gt_data.columns:
-                            filter_conditions.append(
-                                gt_data[col] == group_key[i])
->>>>>>> 904149ae
 
                     if filter_conditions:
                         combined_condition = filter_conditions[0]
@@ -427,8 +419,7 @@
                         gt_data = gt_data[combined_condition]
 
                         if gt_data.empty:
-                            print(
-                                f"   No ground truth data found for {group_key}")
+                            print(f"   No ground truth data found for {group_key}")
                             return None
 
                 x_col = f"x{joint_number}"
@@ -501,8 +492,7 @@
 
                 # Also try the display name format
                 for ext in video_extensions:
-                    video_path = os.path.join(
-                        video_directory, f"{video_name}{ext}")
+                    video_path = os.path.join(video_directory, f"{video_name}{ext}")
                     if os.path.exists(video_path):
                         return video_path
 
@@ -517,8 +507,7 @@
 
             # General fallback: try the video_name directly
             for ext in video_extensions:
-                video_path = os.path.join(
-                    video_directory, f"{video_name}{ext}")
+                video_path = os.path.join(video_directory, f"{video_name}{ext}")
                 if os.path.exists(video_path):
                     return video_path
 
@@ -557,8 +546,7 @@
         try:
             cap = cv2.VideoCapture(video_path)
             if not cap.isOpened():
-                print(
-                    f"   Failed to open video: {os.path.basename(video_path)}")
+                print(f"   Failed to open video: {os.path.basename(video_path)}")
                 return {}
 
             total_frames = int(cap.get(cv2.CAP_PROP_FRAME_COUNT))
@@ -605,8 +593,7 @@
                     print(f"   Processed {frame_idx}/{total_frames} frames")
 
             cap.release()
-            print(
-                f"   ✅ Extracted brightness for {len(brightness_data)} joints")
+            print(f"   ✅ Extracted brightness for {len(brightness_data)} joints")
             return brightness_data
 
         except Exception as e:
@@ -666,8 +653,7 @@
             )
 
             if joint_name not in brightness_data:
-                print(
-                    f"      ❌ Joint {joint_name} not found in brightness data")
+                print(f"      ❌ Joint {joint_name} not found in brightness data")
                 continue
 
             # Get PCK scores and brightness values for this joint
@@ -690,8 +676,7 @@
             valid_mask = ~(pd.isna(pck_scores) | pd.isna(joint_brightness))
             pck_scores_clean = np.array(pck_scores)[valid_mask]
             joint_brightness_clean = np.array(joint_brightness)[valid_mask]
-            print(
-                f"      After cleaning: {len(pck_scores_clean)} valid data points")
+            print(f"      After cleaning: {len(pck_scores_clean)} valid data points")
 
             if len(pck_scores_clean) == 0:
                 print("      ❌ No valid data after cleaning")
@@ -850,12 +835,11 @@
                 pck_idx = parts.index("pck")
                 joint_parts = (
                     parts[: pck_idx - 1]
-                    if "jointwise" in parts[pck_idx - 1: pck_idx]
+                    if "jointwise" in parts[pck_idx - 1 : pck_idx]
                     else parts[:pck_idx]
                 )
                 joint_name = "_".join(joint_parts)
-                threshold = parts[-1] if len(parts) > pck_idx + \
-                    1 else "unknown"
+                threshold = parts[-1] if len(parts) > pck_idx + 1 else "unknown"
                 return joint_name, threshold
 
         return "unknown_joint", "unknown_threshold"
@@ -891,8 +875,7 @@
                                 f"   Joint index {joint_idx} out of range (max: {num_joints - 1})"
                             )
                             continue
-                        joint_coords_list.append(
-                            gt_keypoints_np[:, joint_idx, :])
+                        joint_coords_list.append(gt_keypoints_np[:, joint_idx, :])
 
                     if not joint_coords_list:
                         return None
@@ -923,8 +906,7 @@
                     filter_conditions = []
                     for i, col in enumerate(grouping_cols):
                         if i < len(group_key) and col in gt_data.columns:
-                            filter_conditions.append(
-                                gt_data[col] == group_key[i])
+                            filter_conditions.append(gt_data[col] == group_key[i])
 
                     if filter_conditions:
                         combined_condition = filter_conditions[0]
@@ -933,8 +915,7 @@
                         gt_data = gt_data[combined_condition]
 
                         if gt_data.empty:
-                            print(
-                                f"   No ground truth data found for {group_key}")
+                            print(f"   No ground truth data found for {group_key}")
                             return None
 
                 if isinstance(joint_enum_value, tuple):
