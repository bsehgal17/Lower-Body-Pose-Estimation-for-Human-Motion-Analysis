"""
Per-Video Joint Brightness Analyzer

Analyzes brightness values at all joint coordinates per video basis.
Takes all six joints in each video and analyzes brightness on those GT joints.
"""

from utils.joint_enum import GTJointsHumanEVa, GTJointsMoVi
import pandas as pd
import numpy as np
from typing import Dict, List, Any, Tuple, Optional
from core.base_classes import BaseAnalyzer
import os
import cv2
from pathlib import Path
import sys

# Add parent directory to path for imports
sys.path.append(str(Path(__file__).parent.parent.parent))


class PerVideoJointBrightnessAnalyzer(BaseAnalyzer):
    def visualize_first_frame_with_joint_circles(
        self,
        video_name: str,
        video_data: pd.DataFrame,
        group_key=None,
        grouping_cols: List[str] = None,
        output_dir: str = None,
    ):
        """Visualize the first frame of the video with circles around each joint used for brightness sampling."""
        # Load ground truth coordinates for this video
        gt_coordinates = self._load_video_ground_truth(
            video_name, video_data, group_key, grouping_cols
        )
        if not gt_coordinates:
            print(f"   No ground truth coordinates found for {video_name}")
            return

        # Load video file
        video_path = self._find_video_path(
            video_name, video_data, group_key, grouping_cols
        )
        if not video_path or not os.path.exists(video_path):
            print(f"   Video file not found for {video_name}")
            return

        cap = cv2.VideoCapture(video_path)
        ret, frame = cap.read()
        cap.release()
        if not ret:
            print(f"   Could not read first frame from {video_name}")
            return

        # Draw circles for each joint
        for joint_name, joint_coords in gt_coordinates.items():
            if len(joint_coords) > 0:
                x, y = joint_coords[0]
                x = int(x)
                y = int(y)
                cv2.circle(frame, (x, y), self.sampling_radius, (0, 0, 255), 2)
                cv2.putText(
                    frame,
                    joint_name,
                    (x + 5, y - 5),
                    cv2.FONT_HERSHEY_SIMPLEX,
                    0.5,
                    (0, 255, 0),
                    1,
                )

        # Save or show the frame
        if output_dir:
            os.makedirs(output_dir, exist_ok=True)
            out_path = os.path.join(
                output_dir, f"{video_name}_first_frame_joints.png")
            cv2.imwrite(out_path, frame)
            print(f"   Saved visualization: {out_path}")
        else:
            cv2.imshow(f"{video_name} - First Frame Joints", frame)
            cv2.waitKey(0)
            cv2.destroyAllWindows()

    """Analyzer for per-video joint brightness analysis across all joints."""

    def __init__(
        self,
        config,
        joint_names: List[str] = None,
        sampling_radius: int = 3,
        dataset_name: str = "movi",
    ):
        """Initialize the per-video joint brightness analyzer.

        Args:
            config: Configuration object with paths
            joint_names: List of joint names to analyze (uses default if None)
            sampling_radius: Radius for brightness sampling around joint coordinates
            dataset_name: Name of the dataset ('movi' or 'humaneva')
        """
        super().__init__(config)
        self.sampling_radius = sampling_radius
        self.dataset_name = dataset_name.lower()

        # Set up joint names
        if joint_names is None:
            self.joint_names = self._get_default_joint_names()
        else:
            self.joint_names = joint_names

        print(
            f"Initialized per-video analysis for {len(self.joint_names)} joints: {self.joint_names}"
        )

        # Get joint enum class
        self.joint_enum = self._get_joint_enum_class()

    def _get_joint_enum_class(self):
        """Get the appropriate joint enum class for the dataset."""
        if self.dataset_name == "humaneva":
            return GTJointsHumanEVa
        elif self.dataset_name == "movi":
            return GTJointsMoVi
        else:
            raise ValueError(f"Unsupported dataset: {self.dataset_name}")

    def _get_default_joint_names(self) -> List[str]:
        """Get default joint names for lower body joints (matching config format)."""
        # Default lower body joints matching MoVi config format
        return [
            "LEFT_HIP",
            "RIGHT_HIP",
            "LEFT_KNEE",
            "RIGHT_KNEE",
            "LEFT_ANKLE",
            "RIGHT_ANKLE",
        ]

    def analyze(self, per_frame_data: pd.DataFrame) -> Dict[str, Any]:
        """
        Analyze joint brightness per video across all joints.

        Args:
            per_frame_data: DataFrame with per-frame PCK scores and metadata

        Returns:
            Dict containing analysis results for each video with all joints
        """
        print("Starting per-video joint brightness analysis...")
        print(f"Analyzing {len(self.joint_names)} joints across videos")

        # Group data by video
        video_results = self._analyze_by_video(per_frame_data)

        print(
            f"✅ Per-video joint brightness analysis completed for {len(video_results)} videos"
        )
        return video_results

    def _analyze_by_video(self, per_frame_data: pd.DataFrame) -> Dict[str, Any]:
        """Analyze brightness for all joints in each video."""

        # Get grouping columns from config
        grouping_cols = self.config.get_grouping_columns()

        if not grouping_cols:
            print("❌ No video grouping columns found in configuration")
            return {}

        # Verify that the required columns exist in the data
        missing_cols = [
            col for col in grouping_cols if col not in per_frame_data.columns
        ]
        if missing_cols:
            print(f"❌ Missing grouping columns in data: {missing_cols}")
            available_cols = [
                col for col in grouping_cols if col in per_frame_data.columns
            ]
            if available_cols:
                print(f"   Using available columns: {available_cols}")
                grouping_cols = available_cols
            else:
                print("   No valid grouping columns found")
                return {}

        print(f"Grouping analysis by: {grouping_cols}")

        # Group by all available grouping columns
        if len(grouping_cols) == 1:
            video_groups = per_frame_data.groupby(grouping_cols[0])
        else:
            video_groups = per_frame_data.groupby(grouping_cols)

        video_results = {}

        for group_key, video_data in video_groups:
            # Create proper video name using config format
            video_name = self.config.create_video_name(
                group_key, grouping_cols)
            print(f"\n--- Processing Video: {video_name} ---")

            # Analyze all joints for this video
            video_result = self._analyze_video_joints(
                video_name, video_data, group_key, grouping_cols
            )

            if video_result:
                video_results[str(video_name)] = video_result
                print(f"Completed analysis for {video_name}")
            else:
                print(f"Failed analysis for {video_name}")

        return video_results

    def _analyze_video_joints(
        self,
        video_name: str,
        video_data: pd.DataFrame,
        group_key=None,
        grouping_cols: List[str] = None,
    ) -> Dict[str, Any]:
        """Analyze brightness for all joints in a single video, using sync data if available."""

        # Determine sync offset
        sync_offset = 0
        if hasattr(self.config, "sync_data") and self.config.sync_data:
            try:
                subject_key = (
                    str(video_data[grouping_cols[0]].iloc[0])
                    if grouping_cols and grouping_cols[0] in video_data.columns
                    else None
                )
                action_key = (
                    video_data[grouping_cols[1]].iloc[0]
                    if grouping_cols
                    and len(grouping_cols) > 1
                    and grouping_cols[1] in video_data.columns
                    else None
                )
                if action_key and isinstance(action_key, str):
                    action_key = action_key.replace("_", " ").title()
                camera_index = None
                if len(grouping_cols) > 2 and grouping_cols[2] in video_data.columns:
                    camera_id = video_data[grouping_cols[2]].iloc[0]
                    try:
                        camera_index = int(camera_id) - 1
                    except Exception:
                        camera_index = 0
                if subject_key and action_key and camera_index is not None:
                    sync_offset = self.config.sync_data.data["data"][subject_key][action_key][camera_index]
                if sync_offset < 0:
                    sync_offset = 0
            except Exception as e:
                print(f"   Could not get sync offset: {e}")
                sync_offset = 0

        # Load ground truth coordinates for this video (apply sync offset)
        gt_coordinates = self._load_video_ground_truth(
            video_name, video_data, group_key, grouping_cols
        )
        if not gt_coordinates:
            print(f"   No ground truth coordinates found for {video_name}")
            return {}

        # Determine number of frames in ground truth for this video
        num_gt_frames = (
            min([len(coords) for coords in gt_coordinates.values()])
            if gt_coordinates
            else 0
        )

        # Apply sync offset to ground truth coordinates (no slicing, just use full GT)
        for joint in gt_coordinates:
            gt_coordinates[joint] = gt_coordinates[joint][:num_gt_frames]

        # Select video frames from sync_offset to sync_offset + num_gt_frames
        video_data_synced = video_data.iloc[
<<<<<<< HEAD
            sync_offset: sync_offset + min_frames
=======
            sync_offset : sync_offset + num_gt_frames
>>>>>>> 46e79697
        ].reset_index(drop=True)

        # Load video file and extract brightness
        video_path = self._find_video_path(
            video_name, video_data, group_key, grouping_cols
        )
        if not video_path or not os.path.exists(video_path):
            print(f"   Video file not found for {video_name}")
            return {}

        # Extract brightness for all joints (only for synced frames)
        brightness_data = self._extract_video_brightness(
            video_path, gt_coordinates)
        if not brightness_data:
            print(f"   No brightness data extracted for {video_name}")
            return {}

        # Analyze jointwise PCK scores with brightness for this video
        video_analysis = self._analyze_video_pck_brightness(
            video_data_synced, brightness_data
        )

        # Add video metadata
        video_analysis["video_name"] = str(video_name)
        video_analysis["total_frames"] = len(video_data_synced)
        video_analysis["joints_analyzed"] = list(brightness_data.keys())
        video_analysis["brightness_summary"] = self._get_brightness_summary(
            brightness_data
        )

        return video_analysis

    def _load_video_ground_truth(
        self,
        video_name: str,
        video_data: pd.DataFrame,
        group_key=None,
        grouping_cols: List[str] = None,
    ) -> Dict[str, np.ndarray]:
        """Load ground truth joint coordinates for a specific video."""

        try:
            # Get ground truth directory from config
            gt_directory = getattr(self.config, "ground_truth_file", None)
            if not gt_directory or not os.path.exists(gt_directory):
                print(f"   Ground truth directory not found: {gt_directory}")
                return {}

            # Find ground truth file for this video
            if self.dataset_name == "movi":
                gt_file = os.path.join(
                    gt_directory, str(group_key), "joints2d_projected.csv"
                )
                if not os.path.exists(gt_file):
                    gt_file = os.path.join(gt_directory, f"{video_name}.csv")

                if not os.path.exists(gt_file):
                    print(f"   Ground truth file not found: {gt_file}")
                    return {}

                print(f"   Loading GT from: {os.path.basename(gt_file)}")

                # Load coordinates based on dataset format
                coordinates = {}
                for joint_name in self.joint_names:
                    joint_coords = self._extract_joint_coordinates(
                        gt_file, joint_name, None, None
                    )
                    if joint_coords is not None:
                        coordinates[joint_name] = joint_coords

            else:  # humaneva
                gt_file = gt_directory

                if not os.path.exists(gt_file):
                    print(f"   Ground truth file not found: {gt_file}")
                    return {}

                print(f"   Loading GT from: {os.path.basename(gt_file)}")

                # For HumanEva, we need to filter the combined GT file by group_key
                coordinates = {}
                for joint_name in self.joint_names:
                    joint_coords = self._extract_joint_coordinates(
                        gt_file, joint_name, group_key, grouping_cols
                    )
                    if joint_coords is not None:
                        coordinates[joint_name] = joint_coords

            print(f"   Loaded coordinates for {len(coordinates)} joints")
            return coordinates

        except Exception as e:
            print(f"   Error loading ground truth for {video_name}: {e}")
            return {}

    def _extract_joint_coordinates(
        self,
        gt_file: str,
        joint_name: str,
        group_key=None,
        grouping_cols: List[str] = None,
    ) -> Optional[np.ndarray]:
        """Extract coordinates for a specific joint from ground truth file."""

        try:
            # Get joint number from enum
            joint_number = self.joint_enum[joint_name].value

            if self.dataset_name == "movi":
                # MoVi format: CSV without headers, reshape to (frames, joints, 2)
                df = pd.read_csv(gt_file, header=None, skiprows=1)
                num_joints = df.shape[1] // 2
                gt_keypoints_np = df.values.reshape((-1, num_joints, 2))

                if joint_number >= num_joints:
                    print(
                        f"   Joint index {joint_number} out of range (max: {num_joints - 1})"
                    )
                    return None

                # Get x and y coordinates for all frames for this joint
                # Shape: (frames, 2)
                joint_coords = gt_keypoints_np[:, joint_number, :]
                return joint_coords

            else:  # humaneva
                # HumanEva format: traditional CSV with column names
                gt_data = pd.read_csv(gt_file)

                # Filter data by group_key if provided
                if group_key is not None and grouping_cols is not None:
                    filter_conditions = []
                    for i, col in enumerate(grouping_cols):
                        if i < len(group_key) and col in gt_data.columns:
                            filter_conditions.append(
                                gt_data[col] == group_key[i])

                    if filter_conditions:
                        combined_condition = filter_conditions[0]
                        for condition in filter_conditions[1:]:
                            combined_condition = combined_condition & condition
                        gt_data = gt_data[combined_condition]

                        if gt_data.empty:
                            print(
                                f"   No ground truth data found for {group_key}")
                            return None

                x_col = f"x{joint_number}"
                y_col = f"y{joint_number}"

                if x_col not in gt_data.columns or y_col not in gt_data.columns:
                    print(
                        f"   Joint coordinates not found for joint {joint_number} ({joint_name})"
                    )
                    return None

                # Extract coordinates as numpy array
                x_coords = gt_data[x_col].values
                y_coords = gt_data[y_col].values
                joint_coords = np.column_stack([x_coords, y_coords])
                return joint_coords

        except Exception as e:
            print(f"   Error extracting coordinates for {joint_name}: {e}")
            return None

    def _find_video_path(
        self,
        video_name: str,
        video_data: pd.DataFrame,
        group_key=None,
        grouping_cols: List[str] = None,
    ) -> Optional[str]:
        """Find the path to the video file."""

        try:
            # Get video directory from config
            video_directory = getattr(self.config, "video_directory", None)
            if not video_directory or not os.path.exists(video_directory):
                print(f"   Video directory not found: {video_directory}")
                return None

            # Try different video extensions
            video_extensions = [".mp4", ".avi", ".mov", ".mkv", ".wmv"]

            # For HumanEva, try to construct the original video filename from group_key
            if (
                self.dataset_name == "humaneva"
                and group_key is not None
                and grouping_cols is not None
            ):
                # Extract components from group_key
                if len(grouping_cols) >= 3 and len(group_key) >= 3:
                    subject = str(group_key[0])  # e.g., "S1"
                    action = str(group_key[1])  # e.g., "Walking"
                    camera = str(group_key[2])  # e.g., "C1"

                    # Try different possible filename formats for HumanEva
                    possible_names = [
                        f"{subject}_{action}_{camera}",
                        # The format we use for display
                        f"{subject}_{action}_({camera})",
                        f"{subject}_{action.replace(' ', '_')}_{camera}",
                        f"{subject}_{action.lower()}_{camera}",
                        f"{subject}_{action.lower().replace(' ', '_')}_{camera}",
                    ]

                    for base_name in possible_names:
                        for ext in video_extensions:
                            video_path = os.path.join(
                                video_directory, f"{base_name}{ext}"
                            )
                            if os.path.exists(video_path):
                                return video_path

                # Also try the display name format
                for ext in video_extensions:
                    video_path = os.path.join(
                        video_directory, f"{video_name}{ext}")
                    if os.path.exists(video_path):
                        return video_path

            # For MoVi, try the original format
            elif self.dataset_name == "movi":
                for ext in video_extensions:
                    video_path = os.path.join(
                        video_directory, f"{video_name}_walking_cropped{ext}"
                    )
                    if os.path.exists(video_path):
                        return video_path

            # General fallback: try the video_name directly
            for ext in video_extensions:
                video_path = os.path.join(
                    video_directory, f"{video_name}{ext}")
                if os.path.exists(video_path):
                    return video_path

            # If not found, try recursive search
            for root, dirs, files in os.walk(video_directory):
                for file in files:
                    name, ext = os.path.splitext(file)
                    if ext.lower() in video_extensions:
                        # Check if the filename contains our video components
                        if (
                            self.dataset_name == "humaneva"
                            and group_key is not None
                            and len(group_key) >= 2
                        ):
                            subject = str(group_key[0])
                            action = str(group_key[1])
                            if (
                                subject.lower() in name.lower()
                                and action.lower().replace(" ", "_") in name.lower()
                            ):
                                return os.path.join(root, file)
                        elif str(video_name) in name:
                            return os.path.join(root, file)

            return None

        except Exception as e:
            print(f"   Error finding video path for {video_name}: {e}")
            return None

    def _extract_video_brightness(
        self, video_path: str, gt_coordinates: Dict[str, np.ndarray]
    ) -> Dict[str, List[float]]:
        """Extract brightness values for all joints from video."""

        try:
            cap = cv2.VideoCapture(video_path)
            if not cap.isOpened():
                print(
                    f"   Failed to open video: {os.path.basename(video_path)}")
                return {}

            total_frames = int(cap.get(cv2.CAP_PROP_FRAME_COUNT))
            print(
                f"   Processing {total_frames} frames for {len(gt_coordinates)} joints"
            )

            # Initialize brightness storage
            brightness_data = {joint: [] for joint in gt_coordinates.keys()}

            frame_idx = 0
            while frame_idx < total_frames:
                ret, frame = cap.read()
                if not ret:
                    break

                # Convert to LAB color space for perceptually accurate brightness
                lab_frame = cv2.cvtColor(frame, cv2.COLOR_BGR2LAB)
                brightness_frame = lab_frame[:, :, 0]  # L channel (lightness)
                frame_height, frame_width = brightness_frame.shape

                # Extract brightness for each joint in this frame
                for joint_name, joint_coords in gt_coordinates.items():
                    if frame_idx < len(joint_coords):
                        x, y = joint_coords[frame_idx]

                        # Ensure coordinates are within bounds
                        x = int(np.clip(x, 0, frame_width - 1))
                        y = int(np.clip(y, 0, frame_height - 1))

                        # Extract brightness in region around joint
                        brightness = self._sample_brightness_at_point(
                            brightness_frame, x, y, self.sampling_radius
                        )
                        brightness_data[joint_name].append(float(brightness))
                    else:
                        # No ground truth for this frame
                        brightness_data[joint_name].append(np.nan)

                frame_idx += 1

                # Progress indicator
                if frame_idx % 100 == 0:
                    print(f"   Processed {frame_idx}/{total_frames} frames")

            cap.release()
            print(
                f"   ✅ Extracted brightness for {len(brightness_data)} joints")
            return brightness_data

        except Exception as e:
            print(f"   Error extracting brightness from video: {e}")
            return {}

    def _sample_brightness_at_point(
        self, brightness_frame: np.ndarray, x: int, y: int, radius: int
    ) -> float:
        """Sample brightness at a point with given radius."""

        frame_height, frame_width = brightness_frame.shape

        # Define sampling region
        x_min = max(0, x - radius)
        x_max = min(frame_width, x + radius + 1)
        y_min = max(0, y - radius)
        y_max = min(frame_height, y + radius + 1)

        # Extract region and calculate mean brightness
        region = brightness_frame[y_min:y_max, x_min:x_max]

        if region.size > 0:
            return np.mean(region)
        else:
            return brightness_frame[y, x]

    def _analyze_video_pck_brightness(
        self, video_data: pd.DataFrame, brightness_data: Dict[str, List[float]]
    ) -> Dict[str, Any]:
        """Analyze relationship between PCK scores and brightness for this video."""

        analysis_results = {}

        # Find jointwise PCK columns for this video
        jointwise_pck_columns = [
            col for col in video_data.columns if "jointwise_pck" in col.lower()
        ]

        if not jointwise_pck_columns:
            print("   No jointwise PCK columns found in video data")
            print(f"   Available columns: {list(video_data.columns)}")
            return {}

        print(
            f"   Found {len(jointwise_pck_columns)} PCK columns: {jointwise_pck_columns}"
        )
        print(
            f"   Available brightness data for joints: {list(brightness_data.keys())}"
        )

        # Analyze each PCK metric
        for pck_column in jointwise_pck_columns:
            joint_name, threshold = self._parse_pck_column_name(pck_column)
            print(
                f"   Processing {pck_column} -> joint: {joint_name}, threshold: {threshold}"
            )

            if joint_name not in brightness_data:
                print(
                    f"      ❌ Joint {joint_name} not found in brightness data")
                continue

            # Get PCK scores and brightness values for this joint
            pck_scores = video_data[pck_column].dropna()
            joint_brightness = brightness_data[joint_name]
            print(
                f"      Initial data: {len(pck_scores)} PCK scores, {len(joint_brightness)} brightness values"
            )

            # Align data lengths
            min_length = min(len(pck_scores), len(joint_brightness))
            if min_length == 0:
                print("      ❌ No data to align (min_length = 0)")
                continue

            pck_scores = pck_scores.iloc[:min_length]
            joint_brightness = joint_brightness[:min_length]

            # Remove NaN values
            valid_mask = ~(pd.isna(pck_scores) | pd.isna(joint_brightness))
            pck_scores_clean = np.array(pck_scores)[valid_mask]
            joint_brightness_clean = np.array(joint_brightness)[valid_mask]
            print(
                f"      After cleaning: {len(pck_scores_clean)} valid data points")

            if len(pck_scores_clean) == 0:
                print("      ❌ No valid data after cleaning")
                continue

            # Perform analysis
            result = self._compute_pck_brightness_metrics(
                pck_scores_clean, joint_brightness_clean
            )
            result["joint_name"] = joint_name
            result["threshold"] = threshold
            result["valid_frames"] = len(pck_scores_clean)
            result["pck_scores"] = pck_scores_clean.tolist()
            result["brightness_values"] = joint_brightness_clean.tolist()

            analysis_results[pck_column] = result
            print(
                f"      ✅ Successfully processed {pck_column} with {len(pck_scores_clean)} data points"
            )

        return analysis_results

    def _compute_pck_brightness_metrics(
        self, pck_scores: np.ndarray, brightness_values: np.ndarray
    ) -> Dict[str, Any]:
        """Compute comprehensive metrics for PCK-brightness relationship."""

        result = {}

        # Basic statistics
        result["brightness_stats"] = {
            "mean": float(np.mean(brightness_values)),
            "std": float(np.std(brightness_values)),
            "min": float(np.min(brightness_values)),
            "max": float(np.max(brightness_values)),
            "median": float(np.median(brightness_values)),
        }

        result["pck_stats"] = {
            "mean": float(np.mean(pck_scores)),
            "std": float(np.std(pck_scores)),
            "min": float(np.min(pck_scores)),
            "max": float(np.max(pck_scores)),
            "success_rate": float(
                np.mean(pck_scores > 0.5)
            ),  # Assuming 0.5 is success threshold
        }

        # Correlation analysis
        if len(set(pck_scores)) > 1 and len(set(brightness_values)) > 1:
            correlation = np.corrcoef(pck_scores, brightness_values)[0, 1]
            result["correlation"] = {
                "pearson": float(correlation) if not np.isnan(correlation) else 0.0,
                "spearman": float(
                    np.corrcoef(
                        np.argsort(np.argsort(pck_scores)),
                        np.argsort(np.argsort(brightness_values)),
                    )[0, 1]
                )
                if not np.isnan(correlation)
                else 0.0,
            }
        else:
            result["correlation"] = {"pearson": 0.0, "spearman": 0.0}

        # Brightness distribution by PCK performance
        result["performance_brightness"] = self._analyze_brightness_by_performance(
            pck_scores, brightness_values
        )

        return result

    def _analyze_brightness_by_performance(
        self, pck_scores: np.ndarray, brightness_values: np.ndarray
    ) -> Dict[str, Any]:
        """Analyze brightness distribution based on PCK performance levels."""

        performance_ranges = {
            "high": pck_scores >= 0.8,
            "medium": (pck_scores >= 0.5) & (pck_scores < 0.8),
            "low": pck_scores < 0.5,
        }

        range_analysis = {}

        for range_name, mask in performance_ranges.items():
            if np.sum(mask) > 0:
                range_brightness = brightness_values[mask]
                range_analysis[range_name] = {
                    "count": int(np.sum(mask)),
                    "mean_brightness": float(np.mean(range_brightness)),
                    "std_brightness": float(np.std(range_brightness)),
                    "median_brightness": float(np.median(range_brightness)),
                }
            else:
                range_analysis[range_name] = {
                    "count": 0,
                    "mean_brightness": 0.0,
                    "std_brightness": 0.0,
                    "median_brightness": 0.0,
                }

        return range_analysis

    def _get_brightness_summary(
        self, brightness_data: Dict[str, List[float]]
    ) -> Dict[str, Any]:
        """Get summary statistics for brightness data across all joints."""

        summary = {}

        for joint_name, brightness_values in brightness_data.items():
            # Filter out NaN values
            valid_values = [v for v in brightness_values if not pd.isna(v)]

            if valid_values:
                summary[joint_name] = {
                    "mean": float(np.mean(valid_values)),
                    "std": float(np.std(valid_values)),
                    "min": float(np.min(valid_values)),
                    "max": float(np.max(valid_values)),
                    "valid_frames": len(valid_values),
                    "total_frames": len(brightness_values),
                }
            else:
                summary[joint_name] = {
                    "mean": 0.0,
                    "std": 0.0,
                    "min": 0.0,
                    "max": 0.0,
                    "valid_frames": 0,
                    "total_frames": len(brightness_values),
                }

        return summary

    def _parse_pck_column_name(self, column_name: str) -> Tuple[str, str]:
        """Parse joint name and threshold from PCK column name."""

        # Example: "left_ankle_jointwise_pck_0.05" -> ("left_ankle", "0.05")
        parts = column_name.split("_")

        # Find 'jointwise' index
        if "jointwise" in parts:
            jointwise_idx = parts.index("jointwise")
            joint_parts = parts[:jointwise_idx]
            joint_name = "_".join(joint_parts)

            # Extract threshold (should be the last part)
            threshold = parts[-1]

            return joint_name, threshold
        else:
            # Fallback parsing
            if "pck" in parts:
                pck_idx = parts.index("pck")
                joint_parts = (
                    parts[: pck_idx - 1]
                    if "jointwise" in parts[pck_idx - 1: pck_idx]
                    else parts[:pck_idx]
                )
                joint_name = "_".join(joint_parts)
                threshold = parts[-1] if len(parts) > pck_idx + \
                    1 else "unknown"
                return joint_name, threshold

        return "unknown_joint", "unknown_threshold"

    def _extract_joint_coordinates(
        self,
        gt_file: str,
        joint_name: str,
        group_key=None,
        grouping_cols: List[str] = None,
    ) -> Optional[np.ndarray]:
        """Extract coordinates for a specific joint from ground truth file.

        Handles both single joint indices and tuple joint indices (for averaging).
        """

        try:
            # Get joint number(s) from enum
            joint_enum_value = self.joint_enum[joint_name].value

            if self.dataset_name == "movi":
                # MoVi format: CSV without headers, reshape to (frames, joints, 2)
                df = pd.read_csv(gt_file, header=None, skiprows=1)
                num_joints = df.shape[1] // 2
                gt_keypoints_np = df.values.reshape((-1, num_joints, 2))

                if isinstance(joint_enum_value, tuple):
                    # Handle tuple joints (e.g., LEFT_KNEE = (12, 13))
                    joint_coords_list = []
                    for joint_idx in joint_enum_value:
                        if joint_idx >= num_joints:
                            print(
                                f"   Joint index {joint_idx} out of range (max: {num_joints - 1})"
                            )
                            continue
                        joint_coords_list.append(
                            gt_keypoints_np[:, joint_idx, :])

                    if not joint_coords_list:
                        return None

                    # Average the coordinates from multiple joints
                    joint_coords = np.mean(joint_coords_list, axis=0)
                    return joint_coords
                else:
                    # Single joint index
                    joint_number = joint_enum_value
                    if joint_number >= num_joints:
                        print(
                            f"   Joint index {joint_number} out of range (max: {num_joints - 1})"
                        )
                        return None

                    # Get x and y coordinates for all frames for this joint
                    # Shape: (frames, 2)
                    joint_coords = gt_keypoints_np[:, joint_number, :]
                    return joint_coords

            else:  # humaneva
                # HumanEva format: traditional CSV with column names
                gt_data = pd.read_csv(gt_file)

                # Filter data by group_key if provided
                if group_key is not None and grouping_cols is not None:
                    filter_conditions = []
                    for i, col in enumerate(grouping_cols):
                        if i < len(group_key) and col in gt_data.columns:
                            filter_conditions.append(
                                gt_data[col] == group_key[i])

                    if filter_conditions:
                        combined_condition = filter_conditions[0]
                        for condition in filter_conditions[1:]:
                            combined_condition = combined_condition & condition
                        gt_data = gt_data[combined_condition]

                        if gt_data.empty:
                            print(
                                f"   No ground truth data found for {group_key}")
                            return None

                if isinstance(joint_enum_value, tuple):
                    # Handle tuple joints (e.g., LEFT_KNEE = (12, 13))
                    joint_coords_list = []
                    for joint_idx in joint_enum_value:
                        x_col = f"x{joint_idx}"
                        y_col = f"y{joint_idx}"

                        if x_col not in gt_data.columns or y_col not in gt_data.columns:
                            print(
                                f"   Joint coordinates not found for joint {joint_idx} in tuple {joint_name}"
                            )
                            continue

                        # Extract coordinates as numpy array
                        x_coords = gt_data[x_col].values
                        y_coords = gt_data[y_col].values
                        joint_coords = np.column_stack([x_coords, y_coords])
                        joint_coords_list.append(joint_coords)

                    if not joint_coords_list:
                        return None

                    # Average the coordinates from multiple joints
                    averaged_coords = np.mean(joint_coords_list, axis=0)
                    return averaged_coords
                else:
                    # Single joint index
                    joint_number = joint_enum_value
                    x_col = f"x{joint_number}"
                    y_col = f"y{joint_number}"

                    if x_col not in gt_data.columns or y_col not in gt_data.columns:
                        print(
                            f"   Joint coordinates not found for joint {joint_number} ({joint_name})"
                        )
                        return None

                    # Extract coordinates as numpy array
                    x_coords = gt_data[x_col].values
                    y_coords = gt_data[y_col].values
                    joint_coords = np.column_stack([x_coords, y_coords])
                    return joint_coords

        except Exception as e:
            print(f"   Error extracting coordinates for {joint_name}: {e}")
            return None<|MERGE_RESOLUTION|>--- conflicted
+++ resolved
@@ -275,11 +275,7 @@
 
         # Select video frames from sync_offset to sync_offset + num_gt_frames
         video_data_synced = video_data.iloc[
-<<<<<<< HEAD
-            sync_offset: sync_offset + min_frames
-=======
-            sync_offset : sync_offset + num_gt_frames
->>>>>>> 46e79697
+            sync_offset: sync_offset + num_gt_frames
         ].reset_index(drop=True)
 
         # Load video file and extract brightness
