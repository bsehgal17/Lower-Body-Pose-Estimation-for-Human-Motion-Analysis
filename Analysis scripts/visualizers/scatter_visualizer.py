--- conflicted
+++ resolved
@@ -103,14 +103,16 @@
 
         # Check required columns
         required_cols = [brightness_col, video_id_col]
-        missing_cols = [col for col in required_cols if col not in data.columns]
+        missing_cols = [
+            col for col in required_cols if col not in data.columns]
         if missing_cols:
             print(f"Warning: Missing required columns: {missing_cols}")
             return
 
         # Get available PCK columns - use provided columns or fall back to config
         if pck_columns is not None:
-            available_pck_cols = [col for col in pck_columns if col in data.columns]
+            available_pck_cols = [
+                col for col in pck_columns if col in data.columns]
         else:
             # Fallback to per-frame columns if no specific columns provided
             if hasattr(self.config, "pck_per_frame_score_columns"):
@@ -182,7 +184,8 @@
 
             # Add trend line
             if len(pck_data) > 1:
-                z = np.polyfit(pck_data["avg_brightness"], pck_data["avg_pck"], 1)
+                z = np.polyfit(pck_data["avg_brightness"],
+                               pck_data["avg_pck"], 1)
                 p = np.poly1d(z)
                 x_trend = np.linspace(
                     pck_data["avg_brightness"].min(),
@@ -198,7 +201,8 @@
         plt.title(
             "Average PCK vs Average Brightness Correlation (All Videos)", fontsize=14
         )
-        plt.legend(title="PCK Thresholds", bbox_to_anchor=(1.05, 1), loc="upper left")
+        plt.legend(title="PCK Thresholds",
+                   bbox_to_anchor=(1.05, 1), loc="upper left")
         plt.grid(True, alpha=0.3)
 
         # Add correlation statistics
@@ -249,13 +253,15 @@
             print("Warning: No PCK columns provided for per-video analysis")
             return  # Check required columns
         required_cols = [brightness_col, video_id_col]
-        missing_cols = [col for col in required_cols if col not in data.columns]
+        missing_cols = [
+            col for col in required_cols if col not in data.columns]
         if missing_cols:
             print(f"Warning: Missing required columns: {missing_cols}")
             return
 
         # Get available PCK columns
-        available_pck_cols = [col for col in pck_columns if col in data.columns]
+        available_pck_cols = [
+            col for col in pck_columns if col in data.columns]
 
         if not available_pck_cols:
             print("Warning: No PCK columns found in data")
@@ -280,7 +286,8 @@
 
             # Limit legend to first 4 subjects for cleaner display
             subjects_to_show = (
-                unique_subjects[:4] if len(unique_subjects) > 4 else unique_subjects
+                unique_subjects[:4] if len(
+                    unique_subjects) > 4 else unique_subjects
             )
 
             # Create scatter plot for this threshold with subjects as legend
@@ -317,7 +324,8 @@
                 )
 
             # Calculate correlation
-            correlation = np.corrcoef(data[brightness_col], data[pck_col])[0, 1]
+            correlation = np.corrcoef(
+                data[brightness_col], data[pck_col])[0, 1]
 
             plt.xlabel("Average Brightness", fontsize=12)
             plt.ylabel(f"Average {pck_col}", fontsize=12)
@@ -327,7 +335,6 @@
             )
             plt.grid(True, alpha=0.3)
 
-<<<<<<< HEAD
             # Add legend for subjects/grouping column
             # Add legend for subjects/grouping column
             num_subjects = len(unique_subjects)
@@ -335,28 +342,10 @@
 
             plt.legend(
                 title=video_id_col.title(),
-=======
-            # Add legend for subjects/grouping column with max 4 items per column
-            legend_title = video_id_col.title()
-            if len(unique_subjects) > 4:
-                legend_title += f" (showing 4 of {len(unique_subjects)})"
-
-            plt.legend(
-                title=legend_title,
-                bbox_to_anchor=(1.05, 1),
->>>>>>> f0066aba
                 loc="upper left",
                 bbox_to_anchor=(1.05, 1),
                 fontsize=10,
-<<<<<<< HEAD
                 ncol=num_cols,  # Set number of columns
-=======
-                ncol=1,  # Single column
-                columnspacing=1.0,
-                frameon=True,
-                fancybox=True,
-                shadow=True,
->>>>>>> f0066aba
             )
 
             # Adjust layout to accommodate legend
@@ -369,8 +358,10 @@
                 )
             else:
                 base_dir = os.path.dirname(save_path_base)
-                base_name = os.path.splitext(os.path.basename(save_path_base))[0]
-                save_path = os.path.join(base_dir, f"{base_name}_{pck_col}.svg")
+                base_name = os.path.splitext(
+                    os.path.basename(save_path_base))[0]
+                save_path = os.path.join(
+                    base_dir, f"{base_name}_{pck_col}.svg")
 
             os.makedirs(os.path.dirname(save_path), exist_ok=True)
             plt.savefig(save_path, dpi=300, bbox_inches="tight", format="svg")
