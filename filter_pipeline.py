import os
import json
import logging
import pickle
from typing import Dict, Any, List, Optional, Tuple
import numpy as np
from itertools import product
from pathlib import Path
import cv2

from config.pipeline_config import PipelineConfig
from config.global_config import GlobalConfig
from utils.import_utils import import_class_from_string
from utils.plot import plot_filtering_effect
from filtering_and_data_cleaning.filter_registry import FILTER_FN_MAP
from filtering_and_data_cleaning.preprocessing_utils import TimeSeriesPreprocessor
from utils.video_format_utils import get_video_format_info

logger = logging.getLogger(__name__)


class KeypointFilterProcessor:
    def __init__(
        self, config: PipelineConfig, filter_name: str, filter_kwargs: Dict[str, Any]
    ):
        self.config = config
        self.filter_name = filter_name
        self.filter_kwargs = filter_kwargs
        self.input_dir = self.config.filter.input_dir
        self.pred_enum = import_class_from_string(
            config.dataset.keypoint_format)

        self.enable_outlier_removal = getattr(
            config.filter.outlier_removal, "enable")
        self.outlier_method = getattr(config.filter.outlier_removal, "method")
        self.outlier_params = getattr(
            config.filter.outlier_removal, "params", {})

        self.enable_interp = getattr(config.filter, "enable_interpolation")
        self.interpolation_kind = getattr(config.filter, "interpolation_kind")
        self.joints_to_filter = self._get_joints_to_filter()
        self.filter_fn = self._get_filter_function()

    def _get_joints_to_filter(self) -> List[int]:
        configured_joints = getattr(self.config.filter, "joints_to_filter", [])
        if configured_joints:
            try:
                joint_indices = [
                    self.pred_enum[j].value
                    for j in configured_joints
                    if j in self.pred_enum.__members__
                ]
                if not joint_indices:
                    logger.warning(
                        "No valid joints found in joints_to_filter configuration"
                    )
                return joint_indices
            except Exception as e:
                logger.warning(
                    f"Error parsing joints_to_filter from config: {e}")
                return []
        else:
            logger.warning(
                "No joints_to_filter specified in configuration - no joints will be processed"
            )
            return []

    def _get_filter_function(self):
        if self.filter_name not in FILTER_FN_MAP:
            raise ValueError(
                f"Unknown filter: {self.filter_name}. Available: {list(FILTER_FN_MAP.keys())}"
            )
        return FILTER_FN_MAP[self.filter_name]

    def _overlay_keypoints_on_video(
        self, video_path: str, keypoints_frames: List[Dict], output_path: str
    ):
        """
        Overlay keypoints on video frames and save new video.
        """
        cap = cv2.VideoCapture(video_path)
        if not cap.isOpened():
            logger.error(f"Cannot open video {video_path}")
            return

        # Video properties
        fps = cap.get(cv2.CAP_PROP_FPS)
        width = int(cap.get(cv2.CAP_PROP_FRAME_WIDTH))
        height = int(cap.get(cv2.CAP_PROP_FRAME_HEIGHT))

        # Get fourcc and extension from input video
        fourcc, input_extension = get_video_format_info(video_path)

        # Update output path to use same extension
        output_path_with_ext = Path(output_path).with_suffix(input_extension)
        out = cv2.VideoWriter(str(output_path_with_ext),
                              fourcc, fps, (width, height))

        frame_idx = 0
        while True:
            ret, frame = cap.read()
            if not ret or frame_idx >= len(keypoints_frames):
                break

            frame_data = keypoints_frames[frame_idx]["keypoints"]

            for joints in frame_data:
                for joint in joints:
                    x, y = int(joint[0]), int(joint[1])
                    if not np.isnan(x) and not np.isnan(y):
                        cv2.circle(frame, (x, y), 5, (0, 255, 0), -1)

            out.write(frame)
            frame_idx += 1

        cap.release()
        out.release()
        logger.info(f"Filtered video saved at: {output_path}")

    def process_directory(self):
        for root, _, files in os.walk(self.input_dir):
            for file in files:
                if file.endswith(".json"):
                    json_path = os.path.join(root, file)
                    self._process_file(json_path, root)
        logger.info("Keypoint filtering pipeline finished.")

    def _process_file(self, json_path: str, root: str):
        logger.info(f"Applying filter to: {json_path}")
        try:
            # Load the original JSON file
            with open(json_path, "r") as f:
                pred_data = json.load(f)

            # Extract frames and detection config
            frames = []
            if "persons" in pred_data:
                for person in pred_data["persons"]:
                    if "poses" in person:
                        frames.extend(person["poses"])
            if not frames:
                logger.warning(f"No keypoints found in {json_path}")
                return

            self.original_detection_config = pred_data.get(
                "detection_config", {})

            # Apply filtering to frames only
            filtered_variants = self._apply_filter_to_data(frames, root)

            # Convert json_path to Path
            json_path_obj = Path(json_path)

            # Find the anchor index (e.g., "S1", "S2", etc.)
            anchor_index = next(
                i for i, part in enumerate(json_path_obj.parts) if part.startswith("S")
            )

            # Construct relative path from anchor up to parent of .json file
            # excludes the filename
            relative_subdir = Path(*json_path_obj.parts[anchor_index:-1])

            # Save each param variant result
            for suffix, filtered_frames in filtered_variants:
                filtered_keypoints = {
                    "keypoints": filtered_frames,
                    "detection_config": self.original_detection_config,
                }

                output_folder = os.path.join(
                    self.custom_output_dir,
                    f"{self.filter_name}_{suffix}",
                    relative_subdir,
                )
                self._save_filtered(
                    json_path, filtered_keypoints, output_folder)
                self._save_as_pickle(
                    json_path, filtered_keypoints, output_folder)
            video_name = json_path.replace(".json", ".avi")
            if os.path.exists(video_name):
                video_output_path = os.path.join(
                    output_folder, os.path.basename(video_name)
                )
                self._overlay_keypoints_on_video(
                    video_name, filtered_frames, video_output_path
                )
            else:
                logger.warning(
                    f"Video file not found for overlay: {video_name}")

        except Exception as e:
            logger.error(f"Failed to process {json_path}: {e}")

    def _expand_filter_params(self) -> List[Dict[str, Any]]:
        def parse_value(val):
            if isinstance(val, str) and val.strip().startswith("range("):
                try:
                    return list(eval(val.strip()))
                except Exception as e:
                    logger.warning(
                        f"Could not parse range expression '{val}': {e}")
                    return [val]
            elif isinstance(val, list):
                return val
            else:
                return [val]

        keys = list(self.filter_kwargs.keys())
        values = [parse_value(self.filter_kwargs[k]) for k in keys]
        return [dict(zip(keys, v)) for v in product(*values)]

    def _apply_filter_to_data(
        self, keypoints_frames: List[Dict], root: str
    ) -> List[Tuple[str, Dict]]:
        import os
        import json
        import numpy as np
        from copy import deepcopy

        param_variants = self._expand_filter_params()
        results = []

        for param_set in param_variants:
<<<<<<< HEAD
            frames = deepcopy(keypoints_frames)
            num_persons = len(frames[0]["keypoints"]) if "keypoints" in frames[0] else 0
=======
            frames = json.loads(json.dumps(keypoints_frames))  # deep copy
            num_persons = len(frames[0]["keypoints"]
                              ) if "keypoints" in frames[0] else 0
>>>>>>> 8747a6ae
            label_suffix = "_".join(f"{k}{v}" for k, v in param_set.items())

            # 🟢 If no joints specified, use all available joints
            if not self.joints_to_filter:
                try:
                    total_joints = len(frames[0]["keypoints"][0])
                    joints_to_filter = list(range(total_joints))
                    logger.info(
                        f"No joints_to_filter specified — applying filter to all {total_joints} joints."
                    )
                except Exception:
                    logger.warning(
                        "Unable to determine total joints, skipping filtering."
                    )
                    continue
            else:
                joints_to_filter = self.joints_to_filter

            # 🔧 Filtering process
            for person_idx in range(num_persons):
                for joint_id in joints_to_filter:
                    x_series, y_series = [], []

                    for frame in frames:
                        if person_idx >= len(frame["keypoints"]):
                            x_series.append(np.nan)
                            y_series.append(np.nan)
                            continue

                        try:
                            kp = frame["keypoints"][person_idx][
                                joint_id
                            ]
                            x_series.append(kp[0])
                            y_series.append(kp[1])
                        except Exception:
                            x_series.append(np.nan)
                            y_series.append(np.nan)

                    x_series = np.array(x_series, dtype=np.float64)
                    y_series = np.array(y_series, dtype=np.float64)

                    if np.all(np.isnan(x_series)) or np.all(np.isnan(y_series)):
                        continue

                    try:
                        # Step 1: Start with original
                        x_proc, y_proc = x_series.copy(), y_series.copy()

                        # Step 2: Preprocessing (optional)
                        if self.enable_outlier_removal or self.enable_interp:
                            preprocessor = TimeSeriesPreprocessor(
                                method=self.outlier_method
                                if self.enable_outlier_removal
                                else None,
                                interpolation=self.interpolation_kind
                                if self.enable_interp
                                else None,
                            )
                            try:
                                x_proc = preprocessor.clean(
                                    x_proc,
                                    **(
                                        self.outlier_params
                                        if self.enable_outlier_removal
                                        else {}
                                    ),
                                )
                                y_proc = preprocessor.clean(
                                    y_proc,
                                    **(
                                        self.outlier_params
                                        if self.enable_outlier_removal
                                        else {}
                                    ),
                                )
                            except Exception as e:
                                logger.warning(
                                    f"Preprocessing failed on joint {joint_id}, person {person_idx}. Proceeding with raw series. Error: {e}"
                                )

                        # Step 3: Apply filtering
                        x_filt = self.filter_fn(x_proc, **param_set)
                        y_filt = self.filter_fn(y_proc, **param_set)

                        # Step 4: Update filtered values
                        for i, frame in enumerate(frames):
                            frame["keypoints"][person_idx][joint_id][
                                0
                            ] = float(x_filt[i])
                            frame["keypoints"][person_idx][joint_id][
                                1
                            ] = float(y_filt[i])

                        # Step 5: Optional plot
                        if (
                            joint_id == self.pred_enum.LEFT_ANKLE.value
                            and person_idx == 0
                            and getattr(
                                self.config.filter, "enable_filter_plots", False
                            )
                        ):
                            plot_dir = os.path.join(
                                root, "plots", f"{self.filter_name}_{label_suffix}"
                            )
                            os.makedirs(plot_dir, exist_ok=True)
                            plot_filtering_effect(
                                x_series,
                                x_filt,
                                title=f"X - Joint {joint_id} ({self.filter_name})",
                                save_path=os.path.join(
                                    plot_dir, f"x_{joint_id}.png"),
                            )
                            plot_filtering_effect(
                                y_series,
                                y_filt,
                                title=f"Y - Joint {joint_id} ({self.filter_name})",
                                save_path=os.path.join(
                                    plot_dir, f"y_{joint_id}.png"),
                            )

                    except Exception as e:
                        logger.warning(
                            f"Filter error on joint {joint_id}, person {person_idx}: {e}"
                        )

            # 🟢 Step 6: Convert to required output format
            formatted_output = {
                "video_name": getattr(self, "video_name", "Unknown_Video"),
                "persons": [],
            }

            for person_idx in range(num_persons):
                detections = []
                for frame in frames:
                    if person_idx >= len(frame["keypoints"]):
                        continue

                    kp_data = frame["keypoints"][person_idx]["keypoints"][0]
                    frame_idx = frame.get("frame_idx", None)
                    score = frame["keypoints"][person_idx].get("score", None)
                    label = frame["keypoints"][person_idx].get("label", None)

                    # Optionally compute bbox from keypoints
                    try:
                        xs = [kp[0] for kp in kp_data if not np.isnan(kp[0])]
                        ys = [kp[1] for kp in kp_data if not np.isnan(kp[1])]
                        bbox = [
                            float(np.min(xs)) if xs else None,
                            float(np.min(ys)) if ys else None,
                            float(np.max(xs)) if xs else None,
                            float(np.max(ys)) if ys else None,
                        ]
                    except Exception:
                        bbox = None

                    detections.append(
                        {
                            "frame_idx": frame_idx,
                            "bbox": bbox,
                            "keypoints": kp_data,
                            "score": score,
                            "label": label,
                        }
                    )

                formatted_output["persons"].append(
                    {
                        "person_id": frames[0]["keypoints"][person_idx].get(
                            "person_id", person_idx
                        ),
                        "detections": detections,
                    }
                )

            results.append((label_suffix, formatted_output))

        return results  # list of (suffix, formatted_video_dict)

    def _save_filtered(self, original_path: str, data: List[Dict], output_dir: str):
        os.makedirs(output_dir, exist_ok=True)
        # keep original filename
        out_path = os.path.join(output_dir, os.path.basename(original_path))
        with open(out_path, "w") as f:
            json.dump(data, f, indent=4)
        logger.info(f"Filtered keypoints saved to: {out_path}")

    def _save_as_pickle(self, original_path: str, data: List[Dict], output_dir: str):
        os.makedirs(output_dir, exist_ok=True)
        pkl_path = os.path.join(
            output_dir, os.path.basename(
                original_path).replace(".json", ".pkl")
        )
        with open(pkl_path, "wb") as f:
            pickle.dump(data, f)
        logger.info(f"Filtered keypoints (pickle) saved to: {pkl_path}")


def run_keypoint_filtering_from_config(
    pipeline_config: PipelineConfig,
    global_config: GlobalConfig,
    output_dir: Optional[str] = None,
):
    filter_name = pipeline_config.filter.name
    filter_kwargs = pipeline_config.filter.params or {}

    processor = KeypointFilterProcessor(
        config=pipeline_config, filter_name=filter_name, filter_kwargs=filter_kwargs
    )

    processor.config.paths.input_dir = pipeline_config.filter.input_dir

    # Set output if passed
    if output_dir:
        processor.custom_output_dir = output_dir

    processor.process_directory()<|MERGE_RESOLUTION|>--- conflicted
+++ resolved
@@ -27,14 +27,11 @@
         self.filter_name = filter_name
         self.filter_kwargs = filter_kwargs
         self.input_dir = self.config.filter.input_dir
-        self.pred_enum = import_class_from_string(
-            config.dataset.keypoint_format)
-
-        self.enable_outlier_removal = getattr(
-            config.filter.outlier_removal, "enable")
+        self.pred_enum = import_class_from_string(config.dataset.keypoint_format)
+
+        self.enable_outlier_removal = getattr(config.filter.outlier_removal, "enable")
         self.outlier_method = getattr(config.filter.outlier_removal, "method")
-        self.outlier_params = getattr(
-            config.filter.outlier_removal, "params", {})
+        self.outlier_params = getattr(config.filter.outlier_removal, "params", {})
 
         self.enable_interp = getattr(config.filter, "enable_interpolation")
         self.interpolation_kind = getattr(config.filter, "interpolation_kind")
@@ -56,8 +53,7 @@
                     )
                 return joint_indices
             except Exception as e:
-                logger.warning(
-                    f"Error parsing joints_to_filter from config: {e}")
+                logger.warning(f"Error parsing joints_to_filter from config: {e}")
                 return []
         else:
             logger.warning(
@@ -93,8 +89,7 @@
 
         # Update output path to use same extension
         output_path_with_ext = Path(output_path).with_suffix(input_extension)
-        out = cv2.VideoWriter(str(output_path_with_ext),
-                              fourcc, fps, (width, height))
+        out = cv2.VideoWriter(str(output_path_with_ext), fourcc, fps, (width, height))
 
         frame_idx = 0
         while True:
@@ -142,8 +137,7 @@
                 logger.warning(f"No keypoints found in {json_path}")
                 return
 
-            self.original_detection_config = pred_data.get(
-                "detection_config", {})
+            self.original_detection_config = pred_data.get("detection_config", {})
 
             # Apply filtering to frames only
             filtered_variants = self._apply_filter_to_data(frames, root)
@@ -172,10 +166,8 @@
                     f"{self.filter_name}_{suffix}",
                     relative_subdir,
                 )
-                self._save_filtered(
-                    json_path, filtered_keypoints, output_folder)
-                self._save_as_pickle(
-                    json_path, filtered_keypoints, output_folder)
+                self._save_filtered(json_path, filtered_keypoints, output_folder)
+                self._save_as_pickle(json_path, filtered_keypoints, output_folder)
             video_name = json_path.replace(".json", ".avi")
             if os.path.exists(video_name):
                 video_output_path = os.path.join(
@@ -185,8 +177,7 @@
                     video_name, filtered_frames, video_output_path
                 )
             else:
-                logger.warning(
-                    f"Video file not found for overlay: {video_name}")
+                logger.warning(f"Video file not found for overlay: {video_name}")
 
         except Exception as e:
             logger.error(f"Failed to process {json_path}: {e}")
@@ -197,8 +188,7 @@
                 try:
                     return list(eval(val.strip()))
                 except Exception as e:
-                    logger.warning(
-                        f"Could not parse range expression '{val}': {e}")
+                    logger.warning(f"Could not parse range expression '{val}': {e}")
                     return [val]
             elif isinstance(val, list):
                 return val
@@ -221,14 +211,8 @@
         results = []
 
         for param_set in param_variants:
-<<<<<<< HEAD
             frames = deepcopy(keypoints_frames)
             num_persons = len(frames[0]["keypoints"]) if "keypoints" in frames[0] else 0
-=======
-            frames = json.loads(json.dumps(keypoints_frames))  # deep copy
-            num_persons = len(frames[0]["keypoints"]
-                              ) if "keypoints" in frames[0] else 0
->>>>>>> 8747a6ae
             label_suffix = "_".join(f"{k}{v}" for k, v in param_set.items())
 
             # 🟢 If no joints specified, use all available joints
@@ -259,9 +243,7 @@
                             continue
 
                         try:
-                            kp = frame["keypoints"][person_idx][
-                                joint_id
-                            ]
+                            kp = frame["keypoints"][person_idx][joint_id]
                             x_series.append(kp[0])
                             y_series.append(kp[1])
                         except Exception:
@@ -316,12 +298,12 @@
 
                         # Step 4: Update filtered values
                         for i, frame in enumerate(frames):
-                            frame["keypoints"][person_idx][joint_id][
-                                0
-                            ] = float(x_filt[i])
-                            frame["keypoints"][person_idx][joint_id][
-                                1
-                            ] = float(y_filt[i])
+                            frame["keypoints"][person_idx][joint_id][0] = float(
+                                x_filt[i]
+                            )
+                            frame["keypoints"][person_idx][joint_id][1] = float(
+                                y_filt[i]
+                            )
 
                         # Step 5: Optional plot
                         if (
@@ -339,15 +321,13 @@
                                 x_series,
                                 x_filt,
                                 title=f"X - Joint {joint_id} ({self.filter_name})",
-                                save_path=os.path.join(
-                                    plot_dir, f"x_{joint_id}.png"),
+                                save_path=os.path.join(plot_dir, f"x_{joint_id}.png"),
                             )
                             plot_filtering_effect(
                                 y_series,
                                 y_filt,
                                 title=f"Y - Joint {joint_id} ({self.filter_name})",
-                                save_path=os.path.join(
-                                    plot_dir, f"y_{joint_id}.png"),
+                                save_path=os.path.join(plot_dir, f"y_{joint_id}.png"),
                             )
 
                     except Exception as e:
@@ -419,8 +399,7 @@
     def _save_as_pickle(self, original_path: str, data: List[Dict], output_dir: str):
         os.makedirs(output_dir, exist_ok=True)
         pkl_path = os.path.join(
-            output_dir, os.path.basename(
-                original_path).replace(".json", ".pkl")
+            output_dir, os.path.basename(original_path).replace(".json", ".pkl")
         )
         with open(pkl_path, "wb") as f:
             pickle.dump(data, f)
