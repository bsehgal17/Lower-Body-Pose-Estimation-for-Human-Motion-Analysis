--- conflicted
+++ resolved
@@ -40,17 +40,12 @@
             )
             return None
 
-<<<<<<< HEAD
         subject, action, camera_str = (
             metadata["subject"],
             metadata["action"],
             metadata["camera"],
         )
         camera_idx = int(camera_str[1:]) - 1
-=======
-        subject, action, camera_str = metadata["subject"], metadata["action"], metadata["camera"]
-        camera_idx = int(camera_str[1:])
->>>>>>> 7f20d570
         safe_action_name = action.replace(" ", "_")
 
         # --- GT Loading Logic (HumanEva specific) ---
@@ -68,19 +63,8 @@
         if not os.path.exists(gt_pkl_path):
             loader = GroundTruthLoader(csv_file_path)
             keypoints = loader.get_keypoints(
-<<<<<<< HEAD
                 subject, action, camera_idx, chunk="chunk0"
             )
-=======
-                subject, action, camera_idx, chunk="chunk0")
-
-            if keypoints is None or len(keypoints) == 0:
-                logger.warning(
-                    f"Skipping {subject} {action} camera {camera_idx}: no GT in CSV")
-                return None
-
-            os.makedirs(gt_pkl_folder, exist_ok=True)
->>>>>>> 7f20d570
             with open(gt_pkl_path, "wb") as f:
                 pickle.dump({"keypoints": keypoints}, f)
 
@@ -95,61 +79,6 @@
             "Image_Data",
             f"{safe_action_name}_({camera_str}).avi",
         )
-<<<<<<< HEAD
-=======
-        if os.path.exists(pred_video_path):
-            test_w, test_h = get_video_resolution(pred_video_path)
-            if (test_w, test_h) != (orig_w, orig_h):
-                # Rescale keypoints in the list
-                scale_x = orig_w / test_w
-                scale_y = orig_h / test_h
-                for i in range(len(pred_keypoints)):
-                    if pred_keypoints[i] is not None:
-                        pred_keypoints[i] = rescale_keypoints(
-                            pred_keypoints[i], scale_x, scale_y)
-                        # Bboxes need to be rescaled too
-                        bbox = pred_bboxes[i]
-
-                        # Unpack the nested lists into individual coordinates
-                        coords = bbox[0]
-
-                        # Now, apply the scaling to each coordinate individually.
-                        pred_bboxes[i] = [
-                            coords[0] * scale_x,
-                            coords[1] * scale_y,
-                            coords[2] * scale_x,
-                            coords[3] * scale_y
-                        ]
-        try:
-
-            # Check if sync data exists
-            if subject not in pipeline_config.dataset.sync_data["data"] \
-                    or action not in pipeline_config.dataset.sync_data["data"][subject]:
-                logger.warning(
-                    f"Skipping {subject} {action}: sync_data missing")
-                return None
-
-            sync_list = pipeline_config.dataset.sync_data["data"][subject][action]
-
-            # camera_index = 0,1,2 etc. for first/second/third camera
-            if camera_idx - 1 >= len(sync_list):
-                logger.warning(
-                    f"Skipping {subject} {action} camera {camera_idx}: sync_data missing")
-                return None
-
-            sync_start = sync_list[camera_idx - 1]
-
-            if sync_start >= len(pred_keypoints):
-                logger.warning(
-                    f"Sync index {sync_start} exceeds prediction length {len(pred_keypoints)}"
-                )
-                return None
-
-        except KeyError:
-            logger.warning(
-                f"No sync index for {subject} | {action} | {camera_str}")
-            sync_start = 0
->>>>>>> 7f20d570
 
         # Use PredictionLoader with confidence filtering parameters from config
         confidence_config = pipeline_config.confidence_filtering
