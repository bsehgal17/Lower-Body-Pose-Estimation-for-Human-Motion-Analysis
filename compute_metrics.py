--- conflicted
+++ resolved
@@ -1,244 +1,172 @@
-import numpy as np
-
-<<<<<<< HEAD
-def compute_pck(gt, pred, threshold=0.2):
-=======
-
-def compute_pck(gt, pred, threshold=0.05):
->>>>>>> a5946eea
-    """
-    Compute the Percentage of Correct Keypoints (PCK) for lower-body pose estimation,
-    considering hip, knee, ankle, heel, and toe joints.
-
-    Parameters:
-    - gt: Ground truth keypoints (NxJx2) or (NxJx3) array (J = number of joints)
-    - pred: Predicted keypoints (NxJx2) or (NxJx3) array
-    - threshold: Scaling factor for correctness (default: 5% of lower body length)
-
-    Returns:
-    - PCK value (percentage)
-    """
-    # Convert gt and pred to numpy arrays with the correct dtype
-    gt = np.array(gt, dtype=np.float64)
-    pred = np.array(pred, dtype=np.float64)
-
-    # Check if the arrays are of the correct shape
-    if gt.ndim != 3 or pred.ndim != 3:
-        raise ValueError(
-            "gt and pred should have shape (N, J, 2) or (N, J, 3)")
-
-    # Define lower-body joint indices for left and right side
-    left_hip_idx, left_knee_idx, left_ankle_idx = 0, 1, 2
-    right_hip_idx, right_knee_idx, right_ankle_idx = 3, 4, 5
-
-    # Compute thigh and shin lengths for left side (thigh + shin)
-    left_thigh_length = np.linalg.norm(
-        gt[:, left_knee_idx] - gt[:, left_hip_idx], axis=-1)
-    left_shin_length = np.linalg.norm(
-        gt[:, left_ankle_idx] - gt[:, left_knee_idx], axis=-1)
-
-    # Compute thigh and shin lengths for right side (thigh + shin)
-    right_thigh_length = np.linalg.norm(
-        gt[:, right_knee_idx] - gt[:, right_hip_idx], axis=-1)
-    right_shin_length = np.linalg.norm(
-        gt[:, right_ankle_idx] - gt[:, right_knee_idx], axis=-1)
-
-    # Ensure that all lengths are valid (not NaN or inf)
-    if np.any(np.isnan(left_thigh_length)) or np.any(np.isnan(left_shin_length)) or \
-       np.any(np.isnan(right_thigh_length)) or np.any(np.isnan(right_shin_length)):
-        raise ValueError("NaN values detected in length calculations")
-
-    # Compute lower body lengths (thigh + shin for left and right sides)
-    left_lower_body_length = left_thigh_length + left_shin_length
-    right_lower_body_length = right_thigh_length + right_shin_length
-
-    # Compute correctness based on threshold
-    # For left side: Compare ground truth and predicted keypoints
-    left_correct = np.linalg.norm(
-        gt[:, left_hip_idx] - pred[:, left_hip_idx], axis=-1) < threshold * left_lower_body_length
-    left_correct += np.linalg.norm(gt[:, left_knee_idx] - pred[:,
-                                   left_knee_idx], axis=-1) < threshold * left_lower_body_length
-    left_correct += np.linalg.norm(gt[:, left_ankle_idx] - pred[:,
-                                   left_ankle_idx], axis=-1) < threshold * left_lower_body_length
-
-    # For right side: Compare ground truth and predicted keypoints
-    right_correct = np.linalg.norm(
-        gt[:, right_hip_idx] - pred[:, right_hip_idx], axis=-1) < threshold * right_lower_body_length
-    right_correct += np.linalg.norm(gt[:, right_knee_idx] - pred[:,
-                                    right_knee_idx], axis=-1) < threshold * right_lower_body_length
-    right_correct += np.linalg.norm(gt[:, right_ankle_idx] - pred[:,
-                                    right_ankle_idx], axis=-1) < threshold * right_lower_body_length
-
-    # Combine correctness for both sides
-    correct = np.concatenate([left_correct, right_correct], axis=0)
-
-    # Return the mean percentage of correct keypoints
-    return np.mean(correct) * 100  # Convert to percentage
-
-
-<<<<<<< HEAD
-
-# def compute_mpjpe(gt: np.ndarray, pred: np.ndarray) -> float:
-#     """
-#     Compute the Mean Per Joint Position Error (MPJPE) for lower-body pose estimation.
-=======
-def compute_mpjpe(gt: np.ndarray, pred: np.ndarray) -> float:
-    """
-    Compute the Mean Per Joint Position Error (MPJPE) for lower-body pose estimation.
->>>>>>> a5946eea
-
-#     Parameters:
-#     - gt (np.ndarray): Ground truth joint positions (NxJx2) for 2D or (NxJx3) for 3D.
-#     - pred (np.ndarray): Predicted joint positions (NxJx2) or (NxJx3).
-
-#     Returns:
-#     - float: MPJPE value (mean Euclidean distance between predicted and ground truth joints).
-#     """
-#     gt = np.array(gt, dtype=np.float64)
-#     pred = np.array(pred, dtype=np.float64)
-#     print("Computing MPJPE for lower body...")
-#     return np.mean(np.linalg.norm(gt - pred, axis=-1))
-
-<<<<<<< HEAD
-# def calculate_ap_per_joint(predicted_keypoints, ground_truth_keypoints, threshold=50):
-#     """
-#     Calculate AP for each joint in lower body pose estimation.
-=======
-
-def calculate_ap_per_joint(predicted_keypoints, ground_truth_keypoints, threshold=50):
-    """
-    Calculate AP for each joint in lower body pose estimation.
->>>>>>> a5946eea
-
-#     Parameters:
-#         predicted_keypoints (np.array): Predicted keypoints (Nx6x2: x, y).
-#         ground_truth_keypoints (np.array): Ground truth keypoints (Nx6x2: x, y).
-#         threshold (float): Distance threshold to consider a keypoint as correct.
-
-#     Returns:
-#         dict: AP values for each joint.
-#     """
-#     # Convert to NumPy arrays in case input is a list
-#     predicted_keypoints = np.array(predicted_keypoints)
-#     ground_truth_keypoints = np.array(ground_truth_keypoints)
-
-<<<<<<< HEAD
-#     # COCO keypoint mapping (6 joints)
-#     coco_joints = ['left_hip', 'right_hip', 'left_knee', 'right_knee', 'left_ankle', 'right_ankle']
-    
-#     ap_per_joint = {joint: 0 for joint in coco_joints}  # Store AP per joint
-#     total_keypoints_per_joint = len(predicted_keypoints)  # Number of frames
-=======
-    # COCO keypoint mapping (6 joints)
-    coco_joints = ['left_hip', 'right_hip', 'left_knee',
-                   'right_knee', 'left_ankle', 'right_ankle']
-
-    ap_per_joint = {joint: 0 for joint in coco_joints}  # Store AP per joint
-    total_keypoints_per_joint = len(predicted_keypoints)  # Number of frames
->>>>>>> a5946eea
-
-#     for joint_idx, joint_name in enumerate(coco_joints):
-#         correct_keypoints = 0
-
-#         for pred_frame, gt_frame in zip(predicted_keypoints, ground_truth_keypoints):
-#             pred_x, pred_y = pred_frame[joint_idx]
-#             gt_x, gt_y = gt_frame[joint_idx]
-
-#             # Compute Euclidean distance
-#             distance = np.linalg.norm([pred_x - gt_x, pred_y - gt_y])
-
-#             # Check if keypoint is within threshold
-#             if distance < threshold:
-#                 correct_keypoints += 1
-
-<<<<<<< HEAD
-#         # Compute AP for this joint
-#         ap_per_joint[joint_name] = correct_keypoints / total_keypoints_per_joint if total_keypoints_per_joint > 0 else 0
-=======
-        # Compute AP for this joint
-        ap_per_joint[joint_name] = correct_keypoints / \
-            total_keypoints_per_joint if total_keypoints_per_joint > 0 else 0
->>>>>>> a5946eea
-
-#     return ap_per_joint
-
-<<<<<<< HEAD
-# def calculate_map(predicted_keypoints, ground_truth_keypoints, threshold=50):
-#     """
-#     Calculate Mean Average Precision (mAP) for lower body keypoints.
-=======
-
-def calculate_map(predicted_keypoints, ground_truth_keypoints, threshold=50):
-    """
-    Calculate Mean Average Precision (mAP) for lower body keypoints.
->>>>>>> a5946eea
-
-#     Parameters:
-#         predicted_keypoints (np.array): Predicted keypoints (Nx6x2: x, y).
-#         ground_truth_keypoints (np.array): Ground truth keypoints (Nx6x2: x, y).
-#         threshold (float): Distance threshold to consider a keypoint as correct.
-
-<<<<<<< HEAD
-#     Returns:
-#         float: Mean Average Precision (mAP).
-#     """
-#     ap_per_joint = calculate_ap_per_joint(predicted_keypoints, ground_truth_keypoints, threshold)
-    
-#     # Compute mean AP (mAP)
-#     map_value = np.mean(list(ap_per_joint.values()))
-#     return map_value
-=======
-    Returns:
-        float: Mean Average Precision (mAP).
-    """
-    ap_per_joint = calculate_ap_per_joint(
-        predicted_keypoints, ground_truth_keypoints, threshold)
-
-    # Compute mean AP (mAP)
-    map_value = np.mean(list(ap_per_joint.values()))
-    return map_value
->>>>>>> a5946eea
-
-
-def compute_metrics(gt_keypoints, pred_keypoints):
-<<<<<<< HEAD
-    pck2 = compute_pck(gt_keypoints, pred_keypoints)
-    pck1 = compute_pck(gt_keypoints, pred_keypoints,threshold=0.1)
-    pck5 = compute_pck(gt_keypoints, pred_keypoints,threshold=0.5)
-    # mpjpe = compute_mpjpe(gt_keypoints, pred_keypoints)
-    # ap = calculate_ap_per_joint(gt_keypoints, pred_keypoints)
-    # map_value = calculate_map(pred_keypoints,gt_keypoints)
-
-    print("--- Results ---")
-    print(f"PCK@0.2: {pck2:.2f}%")
-    print(f"PCK@0.1: {pck1:.2f}%")
-    print(f"PCK@0.5: {pck5:.2f}%")
-    return pck1,pck2,pck5
-    # print(f"MPJPE: {mpjpe:.2f} pixels")
-    # # Assuming ap is a dictionary with AP values for each joint
-    # for joint, ap_value in ap.items():
-    #     print(f"Average Precision (AP) for {joint}: {ap_value:.4f} ({ap_value * 100:.2f}%)")
-
-    # # Assuming map_value is a single number (the mAP value)
-    # print(f"Mean Average Precision (mAP): {map_value:.4f} ({map_value * 100:.2f}%)")
-
-
-=======
-    pck = compute_pck(gt_keypoints, pred_keypoints)
-    mpjpe = compute_mpjpe(gt_keypoints, pred_keypoints)
-    ap = calculate_ap_per_joint(gt_keypoints, pred_keypoints)
-    map_value = calculate_map(pred_keypoints, gt_keypoints)
-
-    print("--- Results ---")
-    print(f"PCK: {pck:.2f}%")
-    print(f"MPJPE: {mpjpe:.2f} pixels")
-    # Assuming ap is a dictionary with AP values for each joint
-    for joint, ap_value in ap.items():
-        print(
-            f"Average Precision (AP) for {joint}: {ap_value:.4f} ({ap_value * 100:.2f}%)")
-
-    # Assuming map_value is a single number (the mAP value)
-    print(
-        f"Mean Average Precision (mAP): {map_value:.4f} ({map_value * 100:.2f}%)")
-
->>>>>>> a5946eea
+import numpy as np
+
+
+def compute_pck(gt, pred, threshold=0.05):
+    """
+    Compute the Percentage of Correct Keypoints (PCK) for lower-body pose estimation,
+    considering hip, knee, ankle, heel, and toe joints.
+
+    Parameters:
+    - gt: Ground truth keypoints (NxJx2) or (NxJx3) array (J = number of joints)
+    - pred: Predicted keypoints (NxJx2) or (NxJx3) array
+    - threshold: Scaling factor for correctness (default: 5% of lower body length)
+
+    Returns:
+    - PCK value (percentage)
+    """
+    # Convert gt and pred to numpy arrays with the correct dtype
+    gt = np.array(gt, dtype=np.float64)
+    pred = np.array(pred, dtype=np.float64)
+
+    # Check if the arrays are of the correct shape
+    if gt.ndim != 3 or pred.ndim != 3:
+        raise ValueError(
+            "gt and pred should have shape (N, J, 2) or (N, J, 3)")
+
+    # Define lower-body joint indices for left and right side
+    left_hip_idx, left_knee_idx, left_ankle_idx = 0, 1, 2
+    right_hip_idx, right_knee_idx, right_ankle_idx = 3, 4, 5
+
+    # Compute thigh and shin lengths for left side (thigh + shin)
+    left_thigh_length = np.linalg.norm(
+        gt[:, left_knee_idx] - gt[:, left_hip_idx], axis=-1)
+    left_shin_length = np.linalg.norm(
+        gt[:, left_ankle_idx] - gt[:, left_knee_idx], axis=-1)
+
+    # Compute thigh and shin lengths for right side (thigh + shin)
+    right_thigh_length = np.linalg.norm(
+        gt[:, right_knee_idx] - gt[:, right_hip_idx], axis=-1)
+    right_shin_length = np.linalg.norm(
+        gt[:, right_ankle_idx] - gt[:, right_knee_idx], axis=-1)
+
+    # Ensure that all lengths are valid (not NaN or inf)
+    if np.any(np.isnan(left_thigh_length)) or np.any(np.isnan(left_shin_length)) or \
+       np.any(np.isnan(right_thigh_length)) or np.any(np.isnan(right_shin_length)):
+        raise ValueError("NaN values detected in length calculations")
+
+    # Compute lower body lengths (thigh + shin for left and right sides)
+    left_lower_body_length = left_thigh_length + left_shin_length
+    right_lower_body_length = right_thigh_length + right_shin_length
+
+    # Compute correctness based on threshold
+    # For left side: Compare ground truth and predicted keypoints
+    left_correct = np.linalg.norm(
+        gt[:, left_hip_idx] - pred[:, left_hip_idx], axis=-1) < threshold * left_lower_body_length
+    left_correct += np.linalg.norm(gt[:, left_knee_idx] - pred[:,
+                                   left_knee_idx], axis=-1) < threshold * left_lower_body_length
+    left_correct += np.linalg.norm(gt[:, left_ankle_idx] - pred[:,
+                                   left_ankle_idx], axis=-1) < threshold * left_lower_body_length
+
+    # For right side: Compare ground truth and predicted keypoints
+    right_correct = np.linalg.norm(
+        gt[:, right_hip_idx] - pred[:, right_hip_idx], axis=-1) < threshold * right_lower_body_length
+    right_correct += np.linalg.norm(gt[:, right_knee_idx] - pred[:,
+                                    right_knee_idx], axis=-1) < threshold * right_lower_body_length
+    right_correct += np.linalg.norm(gt[:, right_ankle_idx] - pred[:,
+                                    right_ankle_idx], axis=-1) < threshold * right_lower_body_length
+
+    # Combine correctness for both sides
+    correct = np.concatenate([left_correct, right_correct], axis=0)
+
+    # Return the mean percentage of correct keypoints
+    return np.mean(correct) * 100  # Convert to percentage
+
+
+
+# def compute_mpjpe(gt: np.ndarray, pred: np.ndarray) -> float:
+#     """
+#     Compute the Mean Per Joint Position Error (MPJPE) for lower-body pose estimation.
+
+#     Parameters:
+#     - gt (np.ndarray): Ground truth joint positions (NxJx2) for 2D or (NxJx3) for 3D.
+#     - pred (np.ndarray): Predicted joint positions (NxJx2) or (NxJx3).
+
+#     Returns:
+#     - float: MPJPE value (mean Euclidean distance between predicted and ground truth joints).
+#     """
+#     gt = np.array(gt, dtype=np.float64)
+#     pred = np.array(pred, dtype=np.float64)
+#     print("Computing MPJPE for lower body...")
+#     return np.mean(np.linalg.norm(gt - pred, axis=-1))
+
+# def calculate_ap_per_joint(predicted_keypoints, ground_truth_keypoints, threshold=50):
+#     """
+#     Calculate AP for each joint in lower body pose estimation.
+
+#     Parameters:
+#         predicted_keypoints (np.array): Predicted keypoints (Nx6x2: x, y).
+#         ground_truth_keypoints (np.array): Ground truth keypoints (Nx6x2: x, y).
+#         threshold (float): Distance threshold to consider a keypoint as correct.
+
+#     Returns:
+#         dict: AP values for each joint.
+#     """
+#     # Convert to NumPy arrays in case input is a list
+#     predicted_keypoints = np.array(predicted_keypoints)
+#     ground_truth_keypoints = np.array(ground_truth_keypoints)
+
+#     # COCO keypoint mapping (6 joints)
+#     coco_joints = ['left_hip', 'right_hip', 'left_knee', 'right_knee', 'left_ankle', 'right_ankle']
+    
+#     ap_per_joint = {joint: 0 for joint in coco_joints}  # Store AP per joint
+#     total_keypoints_per_joint = len(predicted_keypoints)  # Number of frames
+
+#     for joint_idx, joint_name in enumerate(coco_joints):
+#         correct_keypoints = 0
+
+#         for pred_frame, gt_frame in zip(predicted_keypoints, ground_truth_keypoints):
+#             pred_x, pred_y = pred_frame[joint_idx]
+#             gt_x, gt_y = gt_frame[joint_idx]
+
+#             # Compute Euclidean distance
+#             distance = np.linalg.norm([pred_x - gt_x, pred_y - gt_y])
+
+#             # Check if keypoint is within threshold
+#             if distance < threshold:
+#                 correct_keypoints += 1
+
+#         # Compute AP for this joint
+#         ap_per_joint[joint_name] = correct_keypoints / total_keypoints_per_joint if total_keypoints_per_joint > 0 else 0
+
+#     return ap_per_joint
+
+# def calculate_map(predicted_keypoints, ground_truth_keypoints, threshold=50):
+#     """
+#     Calculate Mean Average Precision (mAP) for lower body keypoints.
+
+#     Parameters:
+#         predicted_keypoints (np.array): Predicted keypoints (Nx6x2: x, y).
+#         ground_truth_keypoints (np.array): Ground truth keypoints (Nx6x2: x, y).
+#         threshold (float): Distance threshold to consider a keypoint as correct.
+
+#     Returns:
+#         float: Mean Average Precision (mAP).
+#     """
+#     ap_per_joint = calculate_ap_per_joint(predicted_keypoints, ground_truth_keypoints, threshold)
+    
+#     # Compute mean AP (mAP)
+#     map_value = np.mean(list(ap_per_joint.values()))
+#     return map_value
+
+
+def compute_metrics(gt_keypoints, pred_keypoints):
+    pck2 = compute_pck(gt_keypoints, pred_keypoints)
+    pck1 = compute_pck(gt_keypoints, pred_keypoints,threshold=0.1)
+    pck5 = compute_pck(gt_keypoints, pred_keypoints,threshold=0.5)
+    # mpjpe = compute_mpjpe(gt_keypoints, pred_keypoints)
+    # ap = calculate_ap_per_joint(gt_keypoints, pred_keypoints)
+    # map_value = calculate_map(pred_keypoints,gt_keypoints)
+
+    print("--- Results ---")
+    print(f"PCK@0.2: {pck2:.2f}%")
+    print(f"PCK@0.1: {pck1:.2f}%")
+    print(f"PCK@0.5: {pck5:.2f}%")
+    return pck1,pck2,pck5
+    # print(f"MPJPE: {mpjpe:.2f} pixels")
+    # # Assuming ap is a dictionary with AP values for each joint
+    # for joint, ap_value in ap.items():
+    #     print(f"Average Precision (AP) for {joint}: {ap_value:.4f} ({ap_value * 100:.2f}%)")
+
+    # # Assuming map_value is a single number (the mAP value)
+    # print(f"Mean Average Precision (mAP): {map_value:.4f} ({map_value * 100:.2f}%)")
+