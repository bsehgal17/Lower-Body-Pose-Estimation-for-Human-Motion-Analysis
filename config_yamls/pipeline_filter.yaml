orchestrator:
  log_dir: "./logs"
  default_device: "cuda:0"

pipelines:

<<<<<<< HEAD
  # Gaussian Filter Tests - sigma values from 0.4 to 2.5 (COMMENTED OUT)
=======
  # # Gaussian Filter Tests - sigma values from 0.4 to 2.5
>>>>>>> 83e31514
  # - name: filter_gaussian_sigma_0.4
  #   steps:
  #     - command: filter
  #       config_file: "config_yamls/filter/filter_with_gaussian_sigma_0.4.yaml"
<<<<<<< HEAD

  # - name: filter_gaussian_sigma_0.5
  #   steps:
  #     - command: filter
  #       config_file: "config_yamls/filter/filter_with_gaussian_sigma_0.5.yaml"

  # - name: filter_gaussian_sigma_0.6
  #   steps:
  #     - command: filter
  #       config_file: "config_yamls/filter/filter_with_gaussian_sigma_0.6.yaml"

  # - name: filter_gaussian_sigma_0.7
  #   steps:
  #     - command: filter
  #       config_file: "config_yamls/filter/filter_with_gaussian_sigma_0.7.yaml"

  # - name: filter_gaussian_sigma_0.8
  #   steps:
  #     - command: filter
  #       config_file: "config_yamls/filter/filter_with_gaussian_sigma_0.8.yaml"

  # - name: filter_gaussian_sigma_0.9
  #   steps:
  #     - command: filter
  #       config_file: "config_yamls/filter/filter_with_gaussian_sigma_0.9.yaml"

  # - name: filter_gaussian_sigma_1.0
  #   steps:
  #     - command: filter
  #       config_file: "config_yamls/filter/filter_with_gaussian_sigma_1.0.yaml"

  # - name: filter_gaussian_sigma_1.5
  #   steps:
  #     - command: filter
  #       config_file: "config_yamls/filter/filter_with_gaussian_sigma_1.5.yaml"

  # - name: filter_gaussian_sigma_2.0
  #   steps:
  #     - command: filter
  #       config_file: "config_yamls/filter/filter_with_gaussian_sigma_2.0.yaml"

  # - name: filter_gaussian_sigma_2.5
  #   steps:
  #     - command: filter
  #       config_file: "config_yamls/filter/filter_with_gaussian_sigma_2.5.yaml"

  # Savitzky-Golay Filter Tests - window lengths 7,9,11 with polyorders 2,3 (COMMENTED OUT)
  # - name: filter_savgol_wl7_po2
  #   steps:
  #     - command: filter
  #       config_file: "config_yamls/filter/filter_with_savgol_wl7_po2.yaml"

  # - name: filter_savgol_wl7_po3
  #   steps:
  #     - command: filter
  #       config_file: "config_yamls/filter/filter_with_savgol_wl7_po3.yaml"

  # - name: filter_savgol_wl9_po2
  #   steps:
  #     - command: filter
  #       config_file: "config_yamls/filter/filter_with_savgol_wl9_po2.yaml"

  # - name: filter_savgol_wl9_po3
  #   steps:
  #     - command: filter
  #       config_file: "config_yamls/filter/filter_with_savgol_wl9_po3.yaml"

  # - name: filter_savgol_wl11_po2
  #   steps:
  #     - command: filter
  #       config_file: "config_yamls/filter/filter_with_savgol_wl11_po2.yaml"

  # - name: filter_savgol_wl11_po3
  #   steps:
  #     - command: filter
  #       config_file: "config_yamls/filter/filter_with_savgol_wl11_po3.yaml"

  # - name: filter_savgol_wl30_po2
  #   steps:
  #     - command: filter
  #       config_file: "config_yamls/filter/filter_with_savgol_wl30_po2.yaml"

  # - name: filter_savgol_wl30_po3
  #   steps:
  #     - command: filter
  #       config_file: "config_yamls/filter/filter_with_savgol_wl30_po3.yaml"

  # - name: filter_savgol_wl60_po2
  #   steps:
  #     - command: filter
  #       config_file: "config_yamls/filter/filter_with_savgol_wl60_po2.yaml"

  # - name: filter_savgol_wl60_po3
  #   steps:
  #     - command: filter
  #       config_file: "config_yamls/filter/filter_with_savgol_wl60_po3.yaml"

  # Butterworth Filter Tests - Orders 4,5,6 with cutoffs 1-8 Hz
  # Order 4 filters
  - name: filter_butterworth_4th_1hz
    steps:
      - command: filter
        config_file: "config_yamls/filter/filter_butterworth_4th_1hz.yaml"

  - name: filter_butterworth_4th_2hz
    steps:
      - command: filter
        config_file: "config_yamls/filter/filter_butterworth_4th_2hz.yaml"

  - name: filter_butterworth_4th_3hz
    steps:
      - command: filter
        config_file: "config_yamls/filter/filter_butterworth_4th_3hz.yaml"

  - name: filter_butterworth_4th_4hz
    steps:
      - command: filter
        config_file: "config_yamls/filter/filter_butterworth_4th_4hz.yaml"

  - name: filter_butterworth_4th_5hz
    steps:
      - command: filter
        config_file: "config_yamls/filter/filter_butterworth_4th_5hz.yaml"

  - name: filter_butterworth_4th_6hz
    steps:
      - command: filter
        config_file: "config_yamls/filter/filter_butterworth_4th_6hz.yaml"

  - name: filter_butterworth_4th_7hz
    steps:
      - command: filter
        config_file: "config_yamls/filter/filter_butterworth_4th_7hz.yaml"

  - name: filter_butterworth_4th_8hz
    steps:
      - command: filter
        config_file: "config_yamls/filter/filter_butterworth_4th_8hz.yaml"

  # Order 5 filters
  - name: filter_butterworth_5th_1hz
    steps:
      - command: filter
        config_file: "config_yamls/filter/filter_butterworth_5th_1hz.yaml"

  - name: filter_butterworth_5th_2hz
    steps:
      - command: filter
        config_file: "config_yamls/filter/filter_butterworth_5th_2hz.yaml"

  - name: filter_butterworth_5th_3hz
    steps:
      - command: filter
        config_file: "config_yamls/filter/filter_butterworth_5th_3hz.yaml"

  - name: filter_butterworth_5th_4hz
    steps:
      - command: filter
        config_file: "config_yamls/filter/filter_butterworth_5th_4hz.yaml"

  - name: filter_butterworth_5th_5hz
    steps:
      - command: filter
        config_file: "config_yamls/filter/filter_butterworth_5th_5hz.yaml"
=======

  # - name: filter_gaussian_sigma_0.5
  #   steps:
  #     - command: filter
  #       config_file: "config_yamls/filter/filter_with_gaussian_sigma_0.5.yaml"

  # - name: filter_gaussian_sigma_0.6
  #   steps:
  #     - command: filter
  #       config_file: "config_yamls/filter/filter_with_gaussian_sigma_0.6.yaml"

  # - name: filter_gaussian_sigma_0.7
  #   steps:
  #     - command: filter
  #       config_file: "config_yamls/filter/filter_with_gaussian_sigma_0.7.yaml"

  # - name: filter_gaussian_sigma_0.8
  #   steps:
  #     - command: filter
  #       config_file: "config_yamls/filter/filter_with_gaussian_sigma_0.8.yaml"

  # - name: filter_gaussian_sigma_0.9
  #   steps:
  #     - command: filter
  #       config_file: "config_yamls/filter/filter_with_gaussian_sigma_0.9.yaml"

  # - name: filter_gaussian_sigma_1.0
  #   steps:
  #     - command: filter
  #       config_file: "config_yamls/filter/filter_with_gaussian_sigma_1.0.yaml"

  # - name: filter_gaussian_sigma_1.5
  #   steps:
  #     - command: filter
  #       config_file: "config_yamls/filter/filter_with_gaussian_sigma_1.5.yaml"

  # - name: filter_gaussian_sigma_2.0
  #   steps:
  #     - command: filter
  #       config_file: "config_yamls/filter/filter_with_gaussian_sigma_2.0.yaml"

  # - name: filter_gaussian_sigma_2.5
  #   steps:
  #     - command: filter
  #       config_file: "config_yamls/filter/filter_with_gaussian_sigma_2.5.yaml"
>>>>>>> 83e31514

  - name: filter_butterworth_5th_6hz
    steps:
      - command: filter
        config_file: "config_yamls/filter/filter_butterworth_5th_6hz.yaml"

  - name: filter_butterworth_5th_7hz
    steps:
      - command: filter
        config_file: "config_yamls/filter/filter_butterworth_5th_7hz.yaml"

  - name: filter_butterworth_5th_8hz
    steps:
      - command: filter
        config_file: "config_yamls/filter/filter_butterworth_5th_8hz.yaml"

  # Order 6 filters
  - name: filter_butterworth_6th_1hz
    steps:
      - command: filter
        config_file: "config_yamls/filter/filter_butterworth_6th_1hz.yaml"

  - name: filter_butterworth_6th_2hz
    steps:
      - command: filter
        config_file: "config_yamls/filter/filter_butterworth_6th_2hz.yaml"

  - name: filter_butterworth_6th_3hz
    steps:
      - command: filter
        config_file: "config_yamls/filter/filter_butterworth_6th_3hz.yaml"

  - name: filter_butterworth_6th_4hz
    steps:
      - command: filter
        config_file: "config_yamls/filter/filter_butterworth_6th_4hz.yaml"

  - name: filter_butterworth_6th_5hz
    steps:
      - command: filter
        config_file: "config_yamls/filter/filter_butterworth_6th_5hz.yaml"

  - name: filter_butterworth_6th_6hz
    steps:
      - command: filter
        config_file: "config_yamls/filter/filter_butterworth_6th_6hz.yaml"

  - name: filter_butterworth_6th_7hz
    steps:
      - command: filter
        config_file: "config_yamls/filter/filter_butterworth_6th_7hz.yaml"

  - name: filter_butterworth_6th_8hz
    steps:
      - command: filter
        config_file: "config_yamls/filter/filter_butterworth_6th_8hz.yaml"

  # Savitzky-Golay Filter Tests - window length 15 with polyorders 2,3
  - name: filter_savgol_wl15_po2
    steps:
      - command: filter
        config_file: "config_yamls/filter/filter_with_savgol_wl15_po2.yaml"

  - name: filter_savgol_wl15_po3
    steps:
      - command: filter
        config_file: "config_yamls/filter/filter_with_savgol_wl15_po3.yaml"

  # Evaluation steps for Gaussian filters (COMMENTED OUT)
  # - name: filter_gaussian_sigma_0.4
  #   steps:
  #     - command: evaluation
  #       config_file: "dataset_files/HumanEva/humaneva_config.yaml"

  # - name: filter_gaussian_sigma_0.5
  #   steps:
  #     - command: evaluation
  #       config_file: "dataset_files/HumanEva/humaneva_config.yaml"

  # - name: filter_gaussian_sigma_0.6
  #   steps:
  #     - command: evaluation
  #       config_file: "dataset_files/HumanEva/humaneva_config.yaml"

  # - name: filter_gaussian_sigma_0.7
  #   steps:
  #     - command: evaluation
  #       config_file: "dataset_files/HumanEva/humaneva_config.yaml"

  # - name: filter_gaussian_sigma_0.8
  #   steps:
  #     - command: evaluation
  #       config_file: "dataset_files/HumanEva/humaneva_config.yaml"

  # - name: filter_gaussian_sigma_0.9
  #   steps:
  #     - command: evaluation
  #       config_file: "dataset_files/HumanEva/humaneva_config.yaml"

  # - name: filter_gaussian_sigma_1.0
  #   steps:
  #     - command: evaluation
  #       config_file: "dataset_files/HumanEva/humaneva_config.yaml"

  # - name: filter_gaussian_sigma_1.5
  #   steps:
  #     - command: evaluation
  #       config_file: "dataset_files/HumanEva/humaneva_config.yaml"

  # - name: filter_gaussian_sigma_2.0
  #   steps:
  #     - command: evaluation
  #       config_file: "dataset_files/HumanEva/humaneva_config.yaml"

  # - name: filter_gaussian_sigma_2.5
  #   steps:
  #     - command: evaluation
  #       config_file: "dataset_files/HumanEva/humaneva_config.yaml"

  # Evaluation steps for Savitzky-Golay filters (COMMENTED OUT)
  # - name: filter_savgol_wl7_po2
  #   steps:
  #     - command: evaluation
  #       config_file: "dataset_files/HumanEva/humaneva_config.yaml"

  # - name: filter_savgol_wl7_po3
  #   steps:
  #     - command: evaluation
  #       config_file: "dataset_files/HumanEva/humaneva_config.yaml"

  # - name: filter_savgol_wl9_po2
  #   steps:
  #     - command: evaluation
  #       config_file: "dataset_files/HumanEva/humaneva_config.yaml"

  # - name: filter_savgol_wl9_po3
  #   steps:
  #     - command: evaluation
  #       config_file: "dataset_files/HumanEva/humaneva_config.yaml"

  # - name: filter_savgol_wl11_po2
  #   steps:
  #     - command: evaluation
  #       config_file: "dataset_files/HumanEva/humaneva_config.yaml"

  # - name: filter_savgol_wl11_po3
  #   steps:
  #     - command: evaluation
  #       config_file: "dataset_files/HumanEva/humaneva_config.yaml"

  # - name: filter_savgol_wl30_po2
  #   steps:
  #     - command: evaluation
  #       config_file: "dataset_files/HumanEva/humaneva_config.yaml"

  # - name: filter_savgol_wl30_po3
  #   steps:
  #     - command: evaluation
  #       config_file: "dataset_files/HumanEva/humaneva_config.yaml"

  # - name: filter_savgol_wl60_po2
  #   steps:
  #     - command: evaluation
  #       config_file: "dataset_files/HumanEva/humaneva_config.yaml"

  # - name: filter_savgol_wl60_po3
  #   steps:
  #     - command: evaluation
  #       config_file: "dataset_files/HumanEva/humaneva_config.yaml"

  # Evaluation steps for Butterworth filters - Orders 4,5,6 with cutoffs 1-8 Hz
  # Order 4 evaluations
  - name: filter_butterworth_4th_1hz
    steps:
      - command: evaluation
        config_file: "dataset_files/HumanEva/humaneva_config.yaml"

  - name: filter_butterworth_4th_2hz
    steps:
      - command: evaluation
        config_file: "dataset_files/HumanEva/humaneva_config.yaml"

  - name: filter_butterworth_4th_3hz
    steps:
      - command: evaluation
        config_file: "dataset_files/HumanEva/humaneva_config.yaml"

  - name: filter_butterworth_4th_4hz
    steps:
      - command: evaluation
        config_file: "dataset_files/HumanEva/humaneva_config.yaml"

  - name: filter_butterworth_4th_5hz
    steps:
      - command: evaluation
        config_file: "dataset_files/HumanEva/humaneva_config.yaml"

  - name: filter_butterworth_4th_6hz
    steps:
      - command: evaluation
        config_file: "dataset_files/HumanEva/humaneva_config.yaml"

  - name: filter_butterworth_4th_7hz
    steps:
      - command: evaluation
        config_file: "dataset_files/HumanEva/humaneva_config.yaml"

  - name: filter_butterworth_4th_8hz
    steps:
      - command: evaluation
        config_file: "dataset_files/HumanEva/humaneva_config.yaml"

  # Order 5 evaluations
  - name: filter_butterworth_5th_1hz
    steps:
      - command: evaluation
        config_file: "dataset_files/HumanEva/humaneva_config.yaml"

  - name: filter_butterworth_5th_2hz
    steps:
      - command: evaluation
        config_file: "dataset_files/HumanEva/humaneva_config.yaml"

  - name: filter_butterworth_5th_3hz
    steps:
      - command: evaluation
        config_file: "dataset_files/HumanEva/humaneva_config.yaml"

  - name: filter_butterworth_5th_4hz
    steps:
      - command: evaluation
        config_file: "dataset_files/HumanEva/humaneva_config.yaml"

  - name: filter_butterworth_5th_5hz
    steps:
      - command: evaluation
        config_file: "dataset_files/HumanEva/humaneva_config.yaml"

  - name: filter_butterworth_5th_6hz
    steps:
      - command: evaluation
        config_file: "dataset_files/HumanEva/humaneva_config.yaml"

  - name: filter_butterworth_5th_7hz
    steps:
      - command: evaluation
        config_file: "dataset_files/HumanEva/humaneva_config.yaml"

  - name: filter_butterworth_5th_8hz
    steps:
      - command: evaluation
        config_file: "dataset_files/HumanEva/humaneva_config.yaml"

  # Order 6 evaluations
  - name: filter_butterworth_6th_1hz
    steps:
      - command: evaluation
        config_file: "dataset_files/HumanEva/humaneva_config.yaml"

  - name: filter_butterworth_6th_2hz
    steps:
      - command: evaluation
        config_file: "dataset_files/HumanEva/humaneva_config.yaml"

  - name: filter_butterworth_6th_3hz
    steps:
      - command: evaluation
        config_file: "dataset_files/HumanEva/humaneva_config.yaml"

  - name: filter_butterworth_6th_4hz
    steps:
      - command: evaluation
        config_file: "dataset_files/HumanEva/humaneva_config.yaml"

  - name: filter_butterworth_6th_5hz
    steps:
      - command: evaluation
        config_file: "dataset_files/HumanEva/humaneva_config.yaml"

  - name: filter_butterworth_6th_6hz
    steps:
      - command: evaluation
        config_file: "dataset_files/HumanEva/humaneva_config.yaml"

  - name: filter_butterworth_6th_7hz
    steps:
      - command: evaluation
        config_file: "dataset_files/HumanEva/humaneva_config.yaml"

  - name: filter_butterworth_6th_8hz
    steps:
      - command: evaluation
        config_file: "dataset_files/HumanEva/humaneva_config.yaml"

  # Evaluation steps for Savitzky-Golay filters - window length 15 with polyorders 2,3
  - name: filter_savgol_wl15_po2
    steps:
      - command: evaluation
        config_file: "dataset_files/HumanEva/humaneva_config.yaml"

  - name: filter_savgol_wl15_po3
    steps:
      - command: evaluation
        config_file: "dataset_files/HumanEva/humaneva_config.yaml"

  # Commented out original Butterworth filters
  # - name: filter_butterworth_2nd_20hz
  #   steps:
  #     - command: filter
  #       config_file: "config_yamls/filter/filter_butterworth_2nd_20hz.yaml"

  # - name: filter_butterworth_2nd_40hz
  #   steps:
  #     - command: filter
  #       config_file: "config_yamls/filter/filter_butterworth_2nd_40hz.yaml"

  # - name: filter_butterworth_2nd_60hz
  #   steps:
  #     - command: filter
  #       config_file: "config_yamls/filter/filter_butterworth_2nd_60hz.yaml"

  # - name: filter_butterworth_2nd_70hz
  #   steps:
  #     - command: filter
  #       config_file: "config_yamls/filter/filter_butterworth_2nd_70hz.yaml"

  # - name: filter_butterworth_2nd_20hz
  #   steps:
  #     - command: evaluation
  #       config_file: "dataset_files/HumanEva/humaneva_config.yaml"

  # - name: filter_butterworth_2nd_40hz
  #   steps:
  #     - command: evaluation
  #       config_file: "dataset_files/HumanEva/humaneva_config.yaml"

  # - name: filter_butterworth_2nd_60hz
  #   steps:
  #     - command: evaluation
  #       config_file: "dataset_files/HumanEva/humaneva_config.yaml"

  # - name: filter_butterworth_2nd_70hz
  #   steps:
  #     - command: evaluation
  #       config_file: "dataset_files/HumanEva/humaneva_config.yaml"<|MERGE_RESOLUTION|>--- conflicted
+++ resolved
@@ -4,16 +4,11 @@
 
 pipelines:
 
-<<<<<<< HEAD
-  # Gaussian Filter Tests - sigma values from 0.4 to 2.5 (COMMENTED OUT)
-=======
-  # # Gaussian Filter Tests - sigma values from 0.4 to 2.5
->>>>>>> 83e31514
-  # - name: filter_gaussian_sigma_0.4
+  # # Gaussian Filter Tests - sigma values from 0.4 to 2.5 (COMMENTED OUT)
+  # # - name: filter_gaussian_sigma_0.4
   #   steps:
   #     - command: filter
   #       config_file: "config_yamls/filter/filter_with_gaussian_sigma_0.4.yaml"
-<<<<<<< HEAD
 
   # - name: filter_gaussian_sigma_0.5
   #   steps:
@@ -144,9 +139,9 @@
         config_file: "config_yamls/filter/filter_butterworth_4th_6hz.yaml"
 
   - name: filter_butterworth_4th_7hz
-    steps:
-      - command: filter
-        config_file: "config_yamls/filter/filter_butterworth_4th_7hz.yaml"
+  #   steps:
+  #     - command: filter
+  #       config_file: "config_yamls/filter/filter_butterworth_4th_7hz.yaml"
 
   - name: filter_butterworth_4th_8hz
     steps:
@@ -178,53 +173,6 @@
     steps:
       - command: filter
         config_file: "config_yamls/filter/filter_butterworth_5th_5hz.yaml"
-=======
-
-  # - name: filter_gaussian_sigma_0.5
-  #   steps:
-  #     - command: filter
-  #       config_file: "config_yamls/filter/filter_with_gaussian_sigma_0.5.yaml"
-
-  # - name: filter_gaussian_sigma_0.6
-  #   steps:
-  #     - command: filter
-  #       config_file: "config_yamls/filter/filter_with_gaussian_sigma_0.6.yaml"
-
-  # - name: filter_gaussian_sigma_0.7
-  #   steps:
-  #     - command: filter
-  #       config_file: "config_yamls/filter/filter_with_gaussian_sigma_0.7.yaml"
-
-  # - name: filter_gaussian_sigma_0.8
-  #   steps:
-  #     - command: filter
-  #       config_file: "config_yamls/filter/filter_with_gaussian_sigma_0.8.yaml"
-
-  # - name: filter_gaussian_sigma_0.9
-  #   steps:
-  #     - command: filter
-  #       config_file: "config_yamls/filter/filter_with_gaussian_sigma_0.9.yaml"
-
-  # - name: filter_gaussian_sigma_1.0
-  #   steps:
-  #     - command: filter
-  #       config_file: "config_yamls/filter/filter_with_gaussian_sigma_1.0.yaml"
-
-  # - name: filter_gaussian_sigma_1.5
-  #   steps:
-  #     - command: filter
-  #       config_file: "config_yamls/filter/filter_with_gaussian_sigma_1.5.yaml"
-
-  # - name: filter_gaussian_sigma_2.0
-  #   steps:
-  #     - command: filter
-  #       config_file: "config_yamls/filter/filter_with_gaussian_sigma_2.0.yaml"
-
-  # - name: filter_gaussian_sigma_2.5
-  #   steps:
-  #     - command: filter
-  #       config_file: "config_yamls/filter/filter_with_gaussian_sigma_2.5.yaml"
->>>>>>> 83e31514
 
   - name: filter_butterworth_5th_6hz
     steps:
