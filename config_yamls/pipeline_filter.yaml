--- conflicted
+++ resolved
@@ -104,7 +104,6 @@
         config_file: "config_yamls/filter/filter_butterworth_18th_15hz.yaml"
       - command: evaluation
         config_file: "dataset_files/HumanEva/humaneva_config.yaml"
-<<<<<<< HEAD
 
   # HumanSC3D Order 18 butterworth filters (1-7 Hz cutoff frequencies)
   - name: filter_butterworth_18th_1hz_humansc3d
@@ -319,6 +318,4 @@
   #     - command: filter
   #       config_file: "config_yamls/filter/filter_kalman_fast_gait_low_acc_high.yaml"
   #     - command: evaluation
-  #       config_file: "dataset_files/HumanEva/humaneva_config.yaml"
-=======
->>>>>>> e0cd16eb
+  #       config_file: "dataset_files/HumanEva/humaneva_config.yaml"