--- conflicted
+++ resolved
@@ -3,7 +3,6 @@
   default_device: "cuda:0"
 
 pipelines:
-<<<<<<< HEAD
   - name: CLAHE_enhanced_humaneva
     steps:
       # - command: detect
@@ -19,23 +18,6 @@
       - command: evaluation
         config_file: "dataset_files/HumanEva/humaneva_config.yaml"
 
-=======
-  # - name: CLAHE_enhanced_humaneva
-  #   steps:
-  #     # - command: detect
-  #     #   config_file: "config_yamls/detector/rtmw_detector.yaml"
-  #     - command: evaluation
-  #       config_file: "dataset_files/HumanEva/humaneva_config.yaml"
-
-  # New CLAHE Study Pipelines - HSV Color Space configurations (COMMENTED OUT FOR FILTERED TESTS)
-  - name: clahe_hsv_05_8x8_humaneva
-    steps:
-      - command: enhance
-        config_file: "config_yamls/enhancement/clahe_hsv_05_8x8.yaml"
-      - command: evaluation
-        config_file: "dataset_files/HumanEva/humaneva_config.yaml"
-
->>>>>>> 3ce19833
   - name: clahe_hsv_05_16x16_humaneva
     steps:
       - command: enhance
@@ -539,11 +521,7 @@
   - name: detect_RTMW_X
     steps:
       - command: detect
-<<<<<<< HEAD
         config_file: "config_yamls/detector/detect_and_filter.yaml"
-=======
-        config_file: "config_yamls/detect_and_filter.yaml"
->>>>>>> 3ce19833
       # - command: evaluation
       #   config_file: "config_yamls/jointwise_ap_testing.yaml"
       # - command: evaluation
@@ -553,17 +531,10 @@
   
   - name: Perturbed_RTMW_X
     steps:
-<<<<<<< HEAD
       # # - command: detect
       # #   config_file: "config_yamls/rtmw_detector.yaml
       - command: noise
         config_file: "config_yamls/detector/rtmw_detector.yaml"
-=======
-      - command: detect
-        config_file: "config_yamls/rtmw_detector.yaml"
-      - command: noise
-        config_file: "config_yamls/rtmw_detector.yaml"
->>>>>>> 3ce19833
       # - command: detect
       #   config_file: "config_yamls/rtmw_detector.yaml"
       # - command: evaluation
@@ -575,17 +546,10 @@
 
   - name: Perturbed_RTMW_X_20
     steps:
-<<<<<<< HEAD
       # - command: detect
       #   config_file: "config_yamls/rtmw_detector.yaml
       - command: noise
         config_file: "config_yamls/noise/test_noise_20.yaml"
-=======
-      - command: detect
-        config_file: "config_yamls/rtmw_detector.yaml"
-      - command: noise
-        config_file: "config_yamls/test_noise_20.yaml"
->>>>>>> 3ce19833
       # - command: detect
       #   config_file: "config_yamls/rtmw_detector.yaml"
       # - command: evaluation
@@ -597,17 +561,10 @@
 
   - name: Perturbed_RTMW_X_60
     steps:
-<<<<<<< HEAD
       # - command: detect
       #   config_file: "config_yamls/rtmw_detector.yaml
       - command: noise
         config_file: "config_yamls/noise/test_noise_60.yaml"
-=======
-      - command: detect
-        config_file: "config_yamls/rtmw_detector.yaml"
-      - command: noise
-        config_file: "config_yamls/test_noise_60.yaml"
->>>>>>> 3ce19833
       # - command: detect
       #   config_file: "config_yamls/rtmw_detector.yaml"
       # - command: evaluation
@@ -619,34 +576,23 @@
 
   - name: Perturbed_RTMW_X_80
     steps:
-<<<<<<< HEAD
       # - command: detect
       #   config_file: "config_yamls/rtmw_detector.yaml
       - command: noise
         config_file: "config_yamls/noise/test_noise_80.yaml"
-=======
+      # - command: detect
+      #   config_file: "config_yamls/rtmw_detector.yaml"
+      # - command: evaluation
+      #   config_file: "config_yamls/jointwise_ap_testing.yaml"
+      # - command: evaluation
+      #   config_file: "config_yamls/map_testing.yaml"
+      - command: evaluation
+        config_file: "dataset_files/HumanEva/humaneva_config.yaml" 
+
+  - name: detect_RTMW
+    steps:
       - command: detect
-        config_file: "config_yamls/rtmw_detector.yaml"
-      - command: noise
-        config_file: "config_yamls/test_noise_80.yaml"
->>>>>>> 3ce19833
-      # - command: detect
-      #   config_file: "config_yamls/rtmw_detector.yaml"
-      # - command: evaluation
-      #   config_file: "config_yamls/jointwise_ap_testing.yaml"
-      # - command: evaluation
-      #   config_file: "config_yamls/map_testing.yaml"
-      - command: evaluation
-        config_file: "dataset_files/HumanEva/humaneva_config.yaml" 
-
-  - name: detect_RTMW
-    steps:
-      - command: detect
-<<<<<<< HEAD
         config_file: "config_yamls/detector/rtmw_detector.yaml"
-=======
-        config_file: "config_yamls/rtmw_detector.yaml"
->>>>>>> 3ce19833
       - command: evaluation
         config_file: "dataset_files/MoVi/MoVi_test.yaml"
       # - command: evaluation
@@ -664,3 +610,13 @@
       #   config_file: "config_yamls/map_testing.yaml"
       - command: evaluation
         config_file: "dataset_files/HumanEva/humaneva_config.yaml"
+  - name: detect_RTMW_X_full_data
+    steps:
+      - command: detect
+        config_file: "config_yamls/detector/rtmw_detector.yaml"
+      # - command: evaluation
+      #   config_file: "config_yamls/jointwise_ap_testing.yaml"
+      # - command: evaluation
+      #   config_file: "config_yamls/map_testing.yaml"
+      - command: evaluation
+        config_file: "dataset_files/HumanEva/humaneva_config.yaml"
